open Ll
open Llutil
open Ast

(* instruction streams ------------------------------------------------------ *)

(* As in the last project, we'll be working with a flattened representation
   of LLVMlite programs to make emitting code easier. This version
   additionally makes it possible to emit elements will be gathered up and
   "hoisted" to specific parts of the constructed CFG
   - G of gid * Ll.gdecl: allows you to output global definitions in the middle
     of the instruction stream. You will find this useful for compiling string
     literals
   - E of uid * insn: allows you to emit an instruction that will be moved up
     to the entry block of the current function. This will be useful for 
     compiling local variable declarations
*)

type elt = 
  | L of Ll.lbl             (* block labels *)
  | I of uid * Ll.insn      (* instruction *)
  | T of Ll.terminator      (* block terminators *)
  | G of gid * Ll.gdecl     (* hoisted globals (usually strings) *)
  | E of uid * Ll.insn      (* hoisted entry block instructions *)

type stream = elt list
let ( >@ ) x y = y @ x
let ( >:: ) x y = y :: x
let lift : (uid * insn) list -> stream = List.rev_map (fun (x,i) -> I (x,i))

(* Build a CFG and collection of global variable definitions from a stream *)
let cfg_of_stream (code:stream) : Ll.cfg * (Ll.gid * Ll.gdecl) list  =
    let gs, einsns, insns, term_opt, blks = List.fold_left
      (fun (gs, einsns, insns, term_opt, blks) e ->
        match e with
        | L l ->
           begin match term_opt with
           | None -> 
              if (List.length insns) = 0 then (gs, einsns, [], None, blks)
              else failwith @@ Printf.sprintf "build_cfg: block labeled %s has\
                                               no terminator" l
           | Some term ->
              (gs, einsns, [], None, (l, {insns; term})::blks)
           end
        | T t  -> (gs, einsns, [], Some (Llutil.Parsing.gensym "tmn", t), blks)
        | I (uid,insn)  -> (gs, einsns, (uid,insn)::insns, term_opt, blks)
        | G (gid,gdecl) ->  ((gid,gdecl)::gs, einsns, insns, term_opt, blks)
        | E (uid,i) -> (gs, (uid, i)::einsns, insns, term_opt, blks)
      ) ([], [], [], None, []) code
    in
    match term_opt with
    | None -> failwith "build_cfg: entry block has no terminator" 
    | Some term -> 
       let insns = einsns @ insns in
       ({insns; term}, blks), gs


(* compilation contexts ----------------------------------------------------- *)

(* To compile OAT variables, we maintain a mapping of source identifiers to the
   corresponding LLVMlite operands. Bindings are added for global OAT variables
   and local variables that are in scope. *)

module Ctxt = struct

  type t = (Ast.id * (Ll.ty * Ll.operand)) list
  let empty = []

  (* Add a binding to the context *)
  let add (c:t) (id:id) (bnd:Ll.ty * Ll.operand) : t = (id,bnd)::c

  (* Lookup a binding in the context *)
  let lookup (id:Ast.id) (c:t) : Ll.ty * Ll.operand =
    List.assoc id c

  (* Lookup a function, fail otherwise *)
  let lookup_function (id:Ast.id) (c:t) : Ll.ty * Ll.operand =
    match List.assoc id c with
    | Ptr (Fun (args, ret)), g -> Ptr (Fun (args, ret)), g
    | _ -> failwith @@ id ^ " not bound to a function"

  let lookup_function_option (id:Ast.id) (c:t) : (Ll.ty * Ll.operand) option =
    try Some (lookup_function id c) with _ -> None
  
end

(* compiling OAT types ------------------------------------------------------ *)

(* The mapping of source types onto LLVMlite is straightforward. Booleans and ints
   are represented as the corresponding integer types. OAT strings are
   pointers to bytes (I8). Arrays are the most interesting type: they are
   represented as pointers to structs where the first component is the number
   of elements in the following array.

   The trickiest part of this project will be satisfying LLVM's rudimentary type
   system. Recall that global arrays in LLVMlite need to be declared with their
   length in the type to statically allocate the right amount of memory. The 
   global strings and arrays you emit will therefore have a more specific type
   annotation than the output of cmp_rty. You will have to carefully bitcast
   gids to satisfy the LLVM type checker.
*)

let rec cmp_ty : Ast.ty -> Ll.ty = function
  | Ast.TBool  -> I1
  | Ast.TInt   -> I64
  | Ast.TRef r -> Ptr (cmp_rty r)

and cmp_rty : Ast.rty -> Ll.ty = function
  | Ast.RString  -> I8
  | Ast.RArray u -> Struct [I64; Array(0, cmp_ty u)]
  | Ast.RFun (ts, t) -> 
      let args, ret = cmp_fty (ts, t) in
      Fun (args, ret)

and cmp_ret_ty : Ast.ret_ty -> Ll.ty = function
  | Ast.RetVoid  -> Void
  | Ast.RetVal t -> cmp_ty t

and cmp_fty (ts, r) : Ll.fty =
  List.map cmp_ty ts, cmp_ret_ty r


let typ_of_binop : Ast.binop -> Ast.ty * Ast.ty * Ast.ty = function
  | Add | Mul | Sub | Shl | Shr | Sar | IAnd | IOr -> (TInt, TInt, TInt)
  | Eq | Neq | Lt | Lte | Gt | Gte -> (TInt, TInt, TBool)
  | And | Or -> (TBool, TBool, TBool)

let typ_of_unop : Ast.unop -> Ast.ty * Ast.ty = function
  | Neg | Bitnot -> (TInt, TInt)
  | Lognot       -> (TBool, TBool)

(* Compiler Invariants

   The LLVM IR type of a variable (whether global or local) that stores an Oat
   array value (or any other reference type, like "string") will always be a
   double pointer.  In general, any Oat variable of Oat-type t will be
   represented by an LLVM IR value of type Ptr (cmp_ty t).  So the Oat variable
   x : int will be represented by an LLVM IR value of type i64*, y : string will
   be represented by a value of type i8**, and arr : int[] will be represented
   by a value of type {i64, [0 x i64]}**.  Whether the LLVM IR type is a
   "single" or "double" pointer depends on whether t is a reference type.

   We can think of the compiler as paying careful attention to whether a piece
   of Oat syntax denotes the "value" of an expression or a pointer to the
   "storage space associated with it".  This is the distinction between an
   "expression" and the "left-hand-side" of an assignment statement.  Compiling
   an Oat variable identifier as an expression ("value") does the load, so
   cmp_exp called on an Oat variable of type t returns (code that) generates a
   LLVM IR value of type cmp_ty t.  Compiling an identifier as a left-hand-side
   does not do the load, so cmp_lhs called on an Oat variable of type t returns
   and operand of type (cmp_ty t)*.  Extending these invariants to account for
   array accesses: the assignment e1[e2] = e3; treats e1[e2] as a
   left-hand-side, so we compile it as follows: compile e1 as an expression to
   obtain an array value (which is of pointer of type {i64, [0 x s]}* ).
   compile e2 as an expression to obtain an operand of type i64, generate code
   that uses getelementptr to compute the offset from the array value, which is
   a pointer to the "storage space associated with e1[e2]".

   On the other hand, compiling e1[e2] as an expression (to obtain the value of
   the array), we can simply compile e1[e2] as a left-hand-side and then do the
   load.  So cmp_exp and cmp_lhs are mutually recursive.  [[Actually, as I am
   writing this, I think it could make sense to factor the Oat grammar in this
   way, which would make things clearer, I may do that for next time around.]]

 
   Consider globals7.oat

   /--------------- globals7.oat ------------------ 
   global arr = int[] null;

   int foo() { 
     var x = new int[3]; 
     arr = x; 
     x[2] = 3; 
     return arr[2]; 
   }
   /------------------------------------------------

   The translation (given by cmp_ty) of the type int[] is {i64, [0 x i64}* so
   the corresponding LLVM IR declaration will look like:

   @arr = global { i64, [0 x i64] }* null

   This means that the type of the LLVM IR identifier @arr is {i64, [0 x i64]}**
   which is consistent with the type of a locally-declared array variable.

   The local variable x would be allocated and initialized by (something like)
   the following code snippet.  Here %_x7 is the LLVM IR uid containing the
   pointer to the "storage space" for the Oat variable x.

   %_x7 = alloca { i64, [0 x i64] }*                              ;; (1)
   %_raw_array5 = call i64*  @oat_alloc_array(i64 3)              ;; (2)
   %_array6 = bitcast i64* %_raw_array5 to { i64, [0 x i64] }*    ;; (3)
   store { i64, [0 x i64]}* %_array6, { i64, [0 x i64] }** %_x7   ;; (4)

   (1) note that alloca uses cmp_ty (int[]) to find the type, so %_x7 has 
       the same type as @arr 

   (2) @oat_alloc_array allocates len+1 i64's 

   (3) we have to bitcast the result of @oat_alloc_array so we can store it
        in %_x7 

   (4) stores the resulting array value (itself a pointer) into %_x7 

  The assignment arr = x; gets compiled to (something like):

  %_x8 = load { i64, [0 x i64] }*, { i64, [0 x i64] }** %_x7     ;; (5)
  store {i64, [0 x i64] }* %_x8, { i64, [0 x i64] }** @arr       ;; (6)

  (5) load the array value (a pointer) that is stored in the address pointed 
      to by %_x7 

  (6) store the array value (a pointer) into @arr 

  The assignment x[2] = 3; gets compiled to (something like):

  %_x9 = load { i64, [0 x i64] }*, { i64, [0 x i64] }** %_x7      ;; (7)
  %_index_ptr11 = getelementptr { i64, [0 x  i64] }, 
                  { i64, [0 x i64] }* %_x9, i32 0, i32 1, i32 2   ;; (8)
  store i64 3, i64* %_index_ptr11                                 ;; (9)

  (7) as above, load the array value that is stored %_x7 

  (8) calculate the offset from the array using GEP

  (9) store 3 into the array

  Finally, return arr[2]; gets compiled to (something like) the following.
  Note that the way arr is treated is identical to x.  (Once we set up the
  translation, there is no difference between Oat globals and locals, except
  how their storage space is initially allocated.)

  %_arr12 = load { i64, [0 x i64] }*, { i64, [0 x i64] }** @arr    ;; (10)
  %_index_ptr14 = getelementptr { i64, [0 x i64] },                
                 { i64, [0 x i64] }* %_arr12, i32 0, i32 1, i32 2  ;; (11)
  %_index15 = load i64, i64* %_index_ptr14                         ;; (12)
  ret i64 %_index15

  (10) just like for %_x9, load the array value that is stored in @arr 

  (11)  calculate the array index offset

  (12) load the array value at the index 

*)

(* Global initialized arrays:

  There is another wrinkle: To compile global initialized arrays like in the
  globals4.oat, it is helpful to do a bitcast once at the global scope to
  convert the "precise type" required by the LLVM initializer to the actual
  translation type (which sets the array length to 0).  So for globals4.oat,
  the arr global would compile to (something like):

  @arr = global { i64, [0 x i64] }* bitcast 
           ({ i64, [4 x i64] }* @_global_arr5 to { i64, [0 x i64] }* ) 
  @_global_arr5 = global { i64, [4 x i64] } 
                  { i64 4, [4 x i64] [ i64 1, i64 2, i64 3, i64 4 ] }

*) 



(* Some useful helper functions *)

(* Generate a fresh temporary identifier. Since OAT identifiers cannot begin
   with an underscore, these should not clash with any source variables *)
let gensym : string -> string =
  let c = ref 0 in
  fun (s:string) -> incr c; Printf.sprintf "_%s%d" s (!c)

(* Amount of space an Oat type takes when stored in the satck, in bytes.  
   Note that since structured values are manipulated by reference, all
   Oat values take 8 bytes on the stack.
*)
let size_oat_ty (t : Ast.ty) = 8L

(* Generate code to allocate a zero-initialized array of source type TRef (RArray t) of the
   given size. Note "size" is an operand whose value can be computed at
   runtime *)
let oat_alloc_array (t:Ast.ty) (size:Ll.operand) : Ll.ty * operand * stream =
  let ans_id, arr_id = gensym "array", gensym "raw_array" in
  let ans_ty = cmp_ty @@ TRef (RArray t) in
  let arr_ty = Ptr I64 in
  ans_ty, Id ans_id, lift
    [ arr_id, Call(arr_ty, Gid "oat_alloc_array", [I64, size])
    ; ans_id, Bitcast(arr_ty, Id arr_id, ans_ty) ]

(* Compiles an expression exp in context c, outputting the Ll operand that will
   recieve the value of the expression, and the stream of instructions
   implementing the expression. 

   Tips:
   - use the provided cmp_ty function!

   - string literals (CStr s) should be hoisted. You'll need to make sure
     either that the resulting gid has type (Ptr I8), or, if the gid has type
     [n x i8] (where n is the length of the string), convert the gid to a 
     (Ptr I8), e.g., by using getelementptr.

   - use the provided "oat_alloc_array" function to implement literal arrays
     (CArr) and the (NewArr) expressions

*)

let rec cmp_exp (c:Ctxt.t) (exp:Ast.exp node) : Ll.ty * Ll.operand * stream =
  failwith "cmp_exp unimplemented"

(* Compile a statement in context c with return typ rt. Return a new context, 
   possibly extended with new local bindings, and the instruction stream
   implementing the statement.

   Left-hand-sides of assignment statements must either be OAT identifiers,
   or an index into some arbitrary expression of array type. Otherwise, the
   program is not well-formed and your compiler may throw an error.

   Tips:
   - for local variable declarations, you will need to emit Allocas in the
     entry block of the current function using the E() constructor.

   - don't forget to add a bindings to the context for local variable 
     declarations
   
   - you can avoid some work by translating For loops to the corresponding
     While loop, building the AST and recursively calling cmp_stmt

   - you might find it helpful to reuse the code you wrote for the Call
     expression to implement the SCall statement

   - compiling the left-hand-side of an assignment is almost exactly like
     compiling the Id or Index expression. Instead of loading the resulting
     pointer, you just need to store to it!

 *)

let rec cmp_stmt (c:Ctxt.t) (rt:Ll.ty) (stmt:Ast.stmt node) : Ctxt.t * stream =
  begin match stmt.elt with
    | Ret e -> begin match e with
      | None -> (c, [T(Ll.Ret(rt, None))])
      | Some e -> let (ty, uid, stream) = cmp_exp c e in
        (c, stream@[T(Ll.Ret(ty, Some uid))])
    end
    | _ -> (c, [])
  end 

(* Compile a series of statements *)
and cmp_block (c:Ctxt.t) (rt:Ll.ty) (stmts:Ast.block) : Ctxt.t * stream =
  List.fold_left (fun (c, code) s -> 
      let c, stmt_code = cmp_stmt c rt s in
      c, code >@ stmt_code
    ) (c,[]) stmts



(* Adds each function identifer to the context at an
   appropriately translated type.  

   NOTE: The Gid of a function is just its source name
*)
let cmp_function_ctxt (c:Ctxt.t) (p:Ast.prog) : Ctxt.t =
    List.fold_left (fun c -> function
      | Ast.Gfdecl { elt={ frtyp; fname; args } } ->
         let ft = TRef (RFun (List.map fst args, frtyp)) in
         Ctxt.add c fname (cmp_ty ft, Gid fname)
      | _ -> c
    ) c p 

let ast_type_of_ast_exp (e:Ast.exp) : Ast.ty =
  match e with
  | CNull rty -> TRef rty
  | CBool bool -> TBool
  | CInt int -> TInt
  | CStr string -> TRef RString
  | CArr(t, el) -> TRef (RArray t)
  | _ -> TInt
    
(* Populate a context with bindings for global variables 
mapping OAT identifiers to LLVMlite gids and their types.

Only a small subset of OAT expressions can be used as global initializers
in well-formed programs. (The constructors starting with C). 
*)
let cmp_global_ctxt (c:Ctxt.t) (p:Ast.prog) : Ctxt.t =
  let rec rec_gctxt (rem_prog:Ast.prog) :Ctxt.t =
    begin match rem_prog with
      | h::tl -> 
        let new_decl = begin match h with
          | Gvdecl n -> [(n.elt.name, (cmp_ty (ast_type_of_ast_exp n.elt.init.elt), Gid n.elt.name))]
          | Gfdecl n -> []
        end
      in new_decl@(rec_gctxt tl)
      | [] -> []
    end
  in

  (rec_gctxt p)@c 



(* Compile a function declaration in global context c. Return the LLVMlite cfg
   and a list of global declarations containing the string literals appearing
   in the function.

   You will need to
   1. Allocate stack space for the function parameters using Alloca
   2. Store the function arguments in their corresponding alloca'd stack slot
   3. Extend the context with bindings for function variables
   4. Compile the body of the function using cmp_block
   5. Use cfg_of_stream to produce a LLVMlite cfg from 
 *)

let cmp_fdecl (c:Ctxt.t) (f:Ast.fdecl node) : Ll.fdecl * (Ll.gid * Ll.gdecl) list =
  
  let rec create_arg_types rem_args = 
    begin match rem_args with
      | h::tl -> 
        let (arg_type, arg_name) = h in
        [(cmp_ty arg_type)]@(create_arg_types tl)
      | [] -> []
    end
  in

  let arg_types = ((create_arg_types f.elt.args), (cmp_ret_ty f.elt.frtyp)) in

  let rec create_arg_uids rem_args = 
    begin match rem_args with
      | h::tl -> 
        let (arg_type, arg_name) = h in
        [(arg_name)]@(create_arg_uids tl)
      | [] -> []
    end
  in

  let arg_uids = create_arg_uids f.elt.args in

  let rec add_args_to_ctxt c rem_args = 
    match rem_args with
    | [] -> c
    | h::tl -> 
      let (arg_type, arg_name) = h in
      let ptr = gensym f.elt.fname in
      Ctxt.add c arg_name (cmp_ty arg_type, Ll.Id(ptr))
  in

  let ctxt_with_args = add_args_to_ctxt c f.elt.args in

  let rec arg_loop (rem_args) = 
    begin match rem_args with
      | h::tl -> 
        let (arg_type, arg_name) = h in
        let (ll_type,ptr) = Ctxt.lookup arg_name ctxt_with_args in
        let ptr_uid = match ptr with 
          | Id(uid) -> uid
          | _ -> "hello there"
        in
        [E(ptr_uid, Alloca I64)]@ (* Allocate space for arg *)
        [E(gensym f.elt.fname, Store(cmp_ty arg_type, Ll.Id(arg_name), Ll.Id(ptr_uid)))]@ (* store arg to newly allocated stack space*)
        (arg_loop tl)
      | [] -> []
    end
  in

  let args_stream = arg_loop f.elt.args in
  
  let rec cmp_stmts act_ctxt rem_stmts =
    match rem_stmts with
      | h::tl -> let (new_ctxt, new_stream) = (cmp_stmt act_ctxt Void h) in (*TODO: rt_ty *)
        new_stream@(cmp_stmts new_ctxt tl)
      | [] -> [] 
  in
<<<<<<< HEAD
  let body_stream = cmp_stmts ctxt_with_args f.elt.body in
=======
>>>>>>> eabe2671

  let body_stream = cmp_stmts ctxt_with_args f.elt.body in

  let (body,globals) = cfg_of_stream (args_stream@body_stream) in

  ({f_ty = arg_types; f_param = arg_uids; f_cfg = body},globals)

(* Compile a global initializer, returning the resulting LLVMlite global
   declaration, and a list of additional global declarations.

   Tips:
   - Only CNull, CBool, CInt, CStr, and CArr can appear as global initializers
     in well-formed OAT programs. Your compiler may throw an error for the other
     cases

   - OAT arrays are always handled via pointers. A global array of arrays will
     be an array of pointers to arrays emitted as additional global declarations.
*)

let rec cmp_gexp (c:Ctxt.t) (e:Ast.exp node) : Ll.gdecl * (Ll.gid * Ll.gdecl) list =

  let main_ty =
    cmp_ty (ast_type_of_ast_exp e.elt)
  in

  let main_ginit = 
    match e.elt with
    | CNull(n) -> GNull
    | CBool(b) -> if b then GInt(1L) else GInt(0L)
    | CInt(i) -> GInt(i)
    | CStr(s) -> GString(s)
    | CArr(t,es) ->  GNull
    | _ ->  GNull (* TODO: Throw error *)
  in  

  let main_gdecl =
    (main_ty, main_ginit)
  in

  (main_gdecl,[])

(* Oat internals function context ------------------------------------------- *)
let internals = [
    "oat_alloc_array",         Ll.Fun ([I64], Ptr I64)
  ]

(* Oat builtin function context --------------------------------------------- *)
let builtins =
  [ "array_of_string",  cmp_rty @@ RFun ([TRef RString], RetVal (TRef(RArray TInt)))
  ; "string_of_array",  cmp_rty @@ RFun ([TRef(RArray TInt)], RetVal (TRef RString))
  ; "length_of_string", cmp_rty @@ RFun ([TRef RString],  RetVal TInt)
  ; "string_of_int",    cmp_rty @@ RFun ([TInt],  RetVal (TRef RString))
  ; "string_cat",       cmp_rty @@ RFun ([TRef RString; TRef RString], RetVal (TRef RString))
  ; "print_string",     cmp_rty @@ RFun ([TRef RString],  RetVoid)
  ; "print_int",        cmp_rty @@ RFun ([TInt],  RetVoid)
  ; "print_bool",       cmp_rty @@ RFun ([TBool], RetVoid)
  ]

(* Compile a OAT program to LLVMlite *)
let cmp_prog (p:Ast.prog) : Ll.prog =
  (* add built-in functions to context *)
  let init_ctxt = 
    List.fold_left (fun c (i, t) -> Ctxt.add c i (Ll.Ptr t, Gid i))
      Ctxt.empty builtins
  in
  let fc = cmp_function_ctxt init_ctxt p in

  (* build global variable context *)
  let c = cmp_global_ctxt fc p in

  (* compile functions and global variables *)
  let fdecls, gdecls = 
    List.fold_right (fun d (fs, gs) ->
        match d with
        | Ast.Gvdecl { elt=gd } -> 
           let ll_gd, gs' = cmp_gexp c gd.init in
           (fs, (gd.name, ll_gd)::gs' @ gs)
        | Ast.Gfdecl fd ->
           let fdecl, gs' = cmp_fdecl c fd in
           (fd.elt.fname,fdecl)::fs, gs' @ gs
      ) p ([], [])
  in

  (* gather external declarations *)
  let edecls = internals @ builtins in
  { tdecls = []; gdecls; fdecls; edecls }<|MERGE_RESOLUTION|>--- conflicted
+++ resolved
@@ -469,10 +469,6 @@
         new_stream@(cmp_stmts new_ctxt tl)
       | [] -> [] 
   in
-<<<<<<< HEAD
-  let body_stream = cmp_stmts ctxt_with_args f.elt.body in
-=======
->>>>>>> eabe2671
 
   let body_stream = cmp_stmts ctxt_with_args f.elt.body in
 
