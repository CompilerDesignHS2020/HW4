open Ll
open Llutil
open Ast

(* instruction streams ------------------------------------------------------ *)

(* As in the last project, we'll be working with a flattened representation
   of LLVMlite programs to make emitting code easier. This version
   additionally makes it possible to emit elements will be gathered up and
   "hoisted" to specific parts of the constructed CFG
   - G of gid * Ll.gdecl: allows you to output global definitions in the middle
     of the instruction stream. You will find this useful for compiling string
     literals
   - E of uid * insn: allows you to emit an instruction that will be moved up
     to the entry block of the current function. This will be useful for 
     compiling local variable declarations
*)

type elt = 
  | L of Ll.lbl             (* block labels *)
  | I of uid * Ll.insn      (* instruction *)
  | T of Ll.terminator      (* block terminators *)
  | G of gid * Ll.gdecl     (* hoisted globals (usually strings) *)
  | E of uid * Ll.insn      (* hoisted entry block instructions *)

type stream = elt list
let ( >@ ) x y = y @ x
let ( >:: ) x y = y :: x
let lift : (uid * insn) list -> stream = List.rev_map (fun (x,i) -> I (x,i))

(* Build a CFG and collection of global variable definitions from a stream *)
let cfg_of_stream (code:stream) : Ll.cfg * (Ll.gid * Ll.gdecl) list  =
    let gs, einsns, insns, term_opt, blks = List.fold_left
      (fun (gs, einsns, insns, term_opt, blks) e ->
        match e with
        | L l ->
          print_endline@@ "found label: "^l;
           begin match term_opt with
           | None -> 
              if (List.length insns) = 0 then (gs, einsns, [], None, blks)
              else failwith @@ Printf.sprintf "build_cfg: block labeled %s has\
                                               no terminator" l
           | Some term ->
              (gs, einsns, [], None, (l, {insns; term})::blks)
           end
        | T t  -> print_endline@@ "found terminator"; (gs, einsns, [], Some (Llutil.Parsing.gensym "tmn", t), blks)
        | I (uid,insn)  -> print_endline@@ "found insn with uid: "^uid ; (gs, einsns, (uid,insn)::insns, term_opt, blks)
        | G (gid,gdecl) -> print_endline@@ "found gid with: "^gid; ((gid,gdecl)::gs, einsns, insns, term_opt, blks)
        | E (uid,i) -> print_endline@@ "found e with uid: "^uid; (gs, (uid, i)::einsns, insns, term_opt, blks)
      ) ([], [], [], None, []) code
    in
    match term_opt with
    | None -> failwith "build_cfg: entry block has no terminator" 
    | Some term -> 
       let insns = einsns @ insns in
       ({insns; term}, blks), gs


(* compilation contexts ----------------------------------------------------- *)

(* To compile OAT variables, we maintain a mapping of source identifiers to the
   corresponding LLVMlite operands. Bindings are added for global OAT variables
   and local variables that are in scope. *)

module Ctxt = struct

  type t = (Ast.id * (Ll.ty * Ll.operand)) list
  let empty = []

  (* Add a binding to the context *)
  let add (c:t) (id:id) (bnd:Ll.ty * Ll.operand) : t = (id,bnd)::c

  (* Lookup a binding in the context *)
  let lookup (id:Ast.id) (c:t) : Ll.ty * Ll.operand =
    List.assoc id c

  (* Lookup a function, fail otherwise *)
  let lookup_function (id:Ast.id) (c:t) : Ll.ty * Ll.operand =
    match List.assoc id c with
    | Ptr (Fun (args, ret)), g -> Ptr (Fun (args, ret)), g
    | _ -> failwith @@ id ^ " not bound to a function"

  let lookup_function_option (id:Ast.id) (c:t) : (Ll.ty * Ll.operand) option =
    try Some (lookup_function id c) with _ -> None
  
end

(* compiling OAT types ------------------------------------------------------ *)

(* The mapping of source types onto LLVMlite is straightforward. Booleans and ints
   are represented as the corresponding integer types. OAT strings are
   pointers to bytes (I8). Arrays are the most interesting type: they are
   represented as pointers to structs where the first component is the number
   of elements in the following array.

   The trickiest part of this project will be satisfying LLVM's rudimentary type
   system. Recall that global arrays in LLVMlite need to be declared with their
   length in the type to statically allocate the right amount of memory. The 
   global strings and arrays you emit will therefore have a more specific type
   annotation than the output of cmp_rty. You will have to carefully bitcast
   gids to satisfy the LLVM type checker.
*)

let rec cmp_ty : Ast.ty -> Ll.ty = function
  | Ast.TBool  -> I1
  | Ast.TInt   -> I64
  | Ast.TRef r -> Ptr (cmp_rty r)

and cmp_rty : Ast.rty -> Ll.ty = function
  | Ast.RString  -> I8
  | Ast.RArray u -> Struct [I64; Array(0, cmp_ty u)]
  | Ast.RFun (ts, t) -> 
      let args, ret = cmp_fty (ts, t) in
      Fun (args, ret)

and cmp_ret_ty : Ast.ret_ty -> Ll.ty = function
  | Ast.RetVoid  -> Void
  | Ast.RetVal t -> cmp_ty t

and cmp_fty (ts, r) : Ll.fty =
  List.map cmp_ty ts, cmp_ret_ty r


let typ_of_binop : Ast.binop -> Ast.ty * Ast.ty * Ast.ty = function
  | Add | Mul | Sub | Shl | Shr | Sar | IAnd | IOr -> (TInt, TInt, TInt)
  | Eq | Neq | Lt | Lte | Gt | Gte -> (TInt, TInt, TBool)
  | And | Or -> (TBool, TBool, TBool)

let typ_of_unop : Ast.unop -> Ast.ty * Ast.ty = function
  | Neg | Bitnot -> (TInt, TInt)
  | Lognot       -> (TBool, TBool)

(* Compiler Invariants

   The LLVM IR type of a variable (whether global or local) that stores an Oat
   array value (or any other reference type, like "string") will always be a
   double pointer.  In general, any Oat variable of Oat-type t will be
   represented by an LLVM IR value of type Ptr (cmp_ty t).  So the Oat variable
   x : int will be represented by an LLVM IR value of type i64*, y : string will
   be represented by a value of type i8**, and arr : int[] will be represented
   by a value of type {i64, [0 x i64]}**.  Whether the LLVM IR type is a
   "single" or "double" pointer depends on whether t is a reference type.

   We can think of the compiler as paying careful attention to whether a piece
   of Oat syntax denotes the "value" of an expression or a pointer to the
   "storage space associated with it".  This is the distinction between an
   "expression" and the "left-hand-side" of an assignment statement.  Compiling
   an Oat variable identifier as an expression ("value") does the load, so
   cmp_exp called on an Oat variable of type t returns (code that) generates a
   LLVM IR value of type cmp_ty t.  Compiling an identifier as a left-hand-side
   does not do the load, so cmp_lhs called on an Oat variable of type t returns
   and operand of type (cmp_ty t)*.  Extending these invariants to account for
   array accesses: the assignment e1[e2] = e3; treats e1[e2] as a
   left-hand-side, so we compile it as follows: compile e1 as an expression to
   obtain an array value (which is of pointer of type {i64, [0 x s]}* ).
   compile e2 as an expression to obtain an operand of type i64, generate code
   that uses getelementptr to compute the offset from the array value, which is
   a pointer to the "storage space associated with e1[e2]".

   On the other hand, compiling e1[e2] as an expression (to obtain the value of
   the array), we can simply compile e1[e2] as a left-hand-side and then do the
   load.  So cmp_exp and cmp_lhs are mutually recursive.  [[Actually, as I am
   writing this, I think it could make sense to factor the Oat grammar in this
   way, which would make things clearer, I may do that for next time around.]]

 
   Consider globals7.oat

   /--------------- globals7.oat ------------------ 
   global arr = int[] null;

   int foo() { 
     var x = new int[3]; 
     arr = x; 
     x[2] = 3; 
     return arr[2]; 
   }
   /------------------------------------------------

   The translation (given by cmp_ty) of the type int[] is {i64, [0 x i64}* so
   the corresponding LLVM IR declaration will look like:

   @arr = global { i64, [0 x i64] }* null

   This means that the type of the LLVM IR identifier @arr is {i64, [0 x i64]}**
   which is consistent with the type of a locally-declared array variable.

   The local variable x would be allocated and initialized by (something like)
   the following code snippet.  Here %_x7 is the LLVM IR uid containing the
   pointer to the "storage space" for the Oat variable x.

   %_x7 = alloca { i64, [0 x i64] }*                              ;; (1)
   %_raw_array5 = call i64*  @oat_alloc_array(i64 3)              ;; (2)
   %_array6 = bitcast i64* %_raw_array5 to { i64, [0 x i64] }*    ;; (3)
   store { i64, [0 x i64]}* %_array6, { i64, [0 x i64] }** %_x7   ;; (4)

   (1) note that alloca uses cmp_ty (int[]) to find the type, so %_x7 has 
       the same type as @arr 

   (2) @oat_alloc_array allocates len+1 i64's 

   (3) we have to bitcast the result of @oat_alloc_array so we can store it
        in %_x7 

   (4) stores the resulting array value (itself a pointer) into %_x7 

  The assignment arr = x; gets compiled to (something like):

  %_x8 = load { i64, [0 x i64] }*, { i64, [0 x i64] }** %_x7     ;; (5)
  store {i64, [0 x i64] }* %_x8, { i64, [0 x i64] }** @arr       ;; (6)

  (5) load the array value (a pointer) that is stored in the address pointed 
      to by %_x7 

  (6) store the array value (a pointer) into @arr 

  The assignment x[2] = 3; gets compiled to (something like):

  %_x9 = load { i64, [0 x i64] }*, { i64, [0 x i64] }** %_x7      ;; (7)
  %_index_ptr11 = getelementptr { i64, [0 x  i64] }, 
                  { i64, [0 x i64] }* %_x9, i32 0, i32 1, i32 2   ;; (8)
  store i64 3, i64* %_index_ptr11                                 ;; (9)

  (7) as above, load the array value that is stored %_x7 

  (8) calculate the offset from the array using GEP

  (9) store 3 into the array

  Finally, return arr[2]; gets compiled to (something like) the following.
  Note that the way arr is treated is identical to x.  (Once we set up the
  translation, there is no difference between Oat globals and locals, except
  how their storage space is initially allocated.)

  %_arr12 = load { i64, [0 x i64] }*, { i64, [0 x i64] }** @arr    ;; (10)
  %_index_ptr14 = getelementptr { i64, [0 x i64] },                
                 { i64, [0 x i64] }* %_arr12, i32 0, i32 1, i32 2  ;; (11)
  %_index15 = load i64, i64* %_index_ptr14                         ;; (12)
  ret i64 %_index15

  (10) just like for %_x9, load the array value that is stored in @arr 

  (11)  calculate the array index offset

  (12) load the array value at the index 

*)

(* Global initialized arrays:

  There is another wrinkle: To compile global initialized arrays like in the
  globals4.oat, it is helpful to do a bitcast once at the global scope to
  convert the "precise type" required by the LLVM initializer to the actual
  translation type (which sets the array length to 0).  So for globals4.oat,
  the arr global would compile to (something like):

  @arr = global { i64, [0 x i64] }* bitcast 
           ({ i64, [4 x i64] }* @_global_arr5 to { i64, [0 x i64] }* ) 
  @_global_arr5 = global { i64, [4 x i64] } 
                  { i64 4, [4 x i64] [ i64 1, i64 2, i64 3, i64 4 ] }

*) 



(* Some useful helper functions *)

(* Generate a fresh temporary identifier. Since OAT identifiers cannot begin
   with an underscore, these should not clash with any source variables *)
let gensym : string -> string =
  let c = ref 0 in
  fun (s:string) -> incr c; Printf.sprintf "_%s%d" s (!c)

(* Amount of space an Oat type takes when stored in the satck, in bytes.  
   Note that since structured values are manipulated by reference, all
   Oat values take 8 bytes on the stack.
*)
let size_oat_ty (t : Ast.ty) = 8L

(* Generate code to allocate a zero-initialized array of source type TRef (RArray t) of the
   given size. Note "size" is an operand whose value can be computed at
   runtime *)
let oat_alloc_array (t:Ast.ty) (size:Ll.operand) : Ll.ty * operand * stream =
  let ans_id, arr_id = gensym "array", gensym "raw_array" in
  let ans_ty = cmp_ty @@ TRef (RArray t) in
  let arr_ty = Ptr I64 in
  ans_ty, Id ans_id, lift
    [ arr_id, Call(arr_ty, Gid "oat_alloc_array", [I64, size])
    ; ans_id, Bitcast(arr_ty, Id arr_id, ans_ty) ]

(* Compiles an expression exp in context c, outputting the Ll operand that will
   recieve the value of the expression, and the stream of instructions
   implementing the expression. 

   Tips:
   - use the provided cmp_ty function!

   - string literals (CStr s) should be hoisted. You'll need to make sure
     either that the resulting gid has type (Ptr I8), or, if the gid has type
     [n x i8] (where n is the length of the string), convert the gid to a 
     (Ptr I8), e.g., by using getelementptr.

   - use the provided "oat_alloc_array" function to implement literal arrays
     (CArr) and the (NewArr) expressions

*)

let rec cmp_exp (c:Ctxt.t) (exp:Ast.exp node) : Ll.ty * Ll.operand * stream =
  match exp.elt with
  | CNull(r) -> 
    let uid = gensym "sucuk" in 
    (I64,Ll.Id(uid), [I(uid, Binop(Add, Ptr(cmp_rty r), Const(0L), Const(0L)))] )

  | CBool(bo) -> 
    let b = if bo then 1L else 0L in 
    let uid = gensym "sucuk" in
      (I1,Ll.Id(uid), [I(uid, Binop(Add, I1, Const(0L), Const(b)))] )

  | CInt(i) -> 
    let uid = gensym "sucuk" in 
    (I64,Ll.Id(uid), [I(uid, Binop(Add, I64, Const(0L), Const(i)))] )

  | CStr(s) -> 
    let gid = gensym "sucuk" in            
    let uid = gensym "sucuk" in 
    (Ptr(I8),Ll.Gid(gid), 
    [
      G(gid, (Array(String.length s +1, I8), GString(s)));
      I(uid, Gep(Ptr(I8), Ll.Gid(gid), [Const(0L); Const(0L)]))
    ])
  | Id(i) ->
    let (ll_ty, ll_operand) = Ctxt.lookup i c in
    let uid = gensym "sucuk" in 
    (ll_ty, Ll.Id(uid),[
      I(uid, Load(Ptr(ll_ty), ll_operand))
    ])

  | Bop((ast_bop, e1, e2)) -> 
      (*convert ast binop to ast binop or ast binop*)
      
      (*rec call, compile both operands first*)
      let (ll_ty1, ll_o1, ll_stream1) = cmp_exp c e1 in
      let (ll_ty2, ll_o2, ll_stream2) = cmp_exp c e2 in
      let uid = gensym "sucuk" in 

      (*compiling ast binop gives us either an ll binop or an ll icmp instruction
      we need to match on the operand & opcode types to decide
      *)
      let ast_types = typ_of_binop ast_bop in
      let (ll_ret_ty, _, _) = ast_types in
      begin match ast_types with
        | (TInt, TInt, TInt) -> let ll_bop = 
          begin match ast_bop with
            | Add -> (Ll.Add)
            | Sub -> (Ll.Sub)
            | Mul -> (Ll.Mul)
            | IAnd -> (Ll.And)
            | IOr -> (Ll.Or)
            | Shl -> (Ll.Shl)
            | Shr -> (Ll.Lshr)
            | Sar -> (Ll.Ashr)
            | _ -> failwith "ll_ret_ty doesn't match ll opcode"
          end in
          (I64 , Ll.Id(uid), ll_stream1@ll_stream2@[I(uid, Binop(ll_bop , cmp_ty ll_ret_ty, ll_o1, ll_o2))])

        | (TBool, TBool, TBool) -> let ll_bop = 
          begin match ast_bop with
            | And -> (Ll.And)
            | Or -> (Ll.Or)
            | _ -> failwith "ll_ret_ty doesn't match ll opcode"
          end in
          (I64 , Ll.Id(uid),ll_stream1@ll_stream2@[I(uid, Binop(ll_bop , cmp_ty ll_ret_ty, ll_o1, ll_o2))])

        | (TBool, TInt, TInt) -> let ll_cnd = 
          begin match ast_bop with
            | Eq -> (Ll.Eq)
            | Neq -> (Ll.Ne)
            | Lt -> (Ll.Slt)
            | Lte -> (Ll.Sle)
            | Gt -> (Ll.Sgt)
            | Gte -> (Ll.Sge)
            | _ -> failwith "ll_ret_ty doesn't match ll opcode"
          end in
          (I1 , Ll.Id(uid),ll_stream1@ll_stream2@[I(uid, Icmp(ll_cnd , cmp_ty ll_ret_ty, ll_o1, ll_o2))])   
        | _ -> failwith "there are unmatched ast_types cases"
        end

  | Uop(uop, e) ->  
    let (ll_ty, ll_o, ll_stream) = cmp_exp c e in
    let uid = gensym "sucuk" in
      begin match uop with
      | Neg -> (I64, Ll.Id(uid), ll_stream@[I(uid, Binop(Ll.Sub, I1, Const(0L), ll_o))])
      | Bitnot -> (I64, Ll.Id(uid), ll_stream@[I(uid, Binop(Ll.Xor, I1, Const(-1L), ll_o))])
      | Lognot -> (I1, Ll.Id(uid), ll_stream@[I(uid, Binop(Ll.And, I1, Const(0L), ll_o))])
      end
  | _ -> failwith "ur an fagit"

(* Compile a statement in context c with return typ rt. Return a new context, 
   possibly extended with new local bindings, and the instruction stream
   implementing the statement.

   Left-hand-sides of assignment statements must either be OAT identifiers,
   or an index into some arbitrary expression of array type. Otherwise, the
   program is not well-formed and your compiler may throw an error.

   Tips:
   - for local variable declarations, you will need to emit Allocas in the
     entry block of the current function using the E() constructor.

   - don't forget to add a bindings to the context for local variable 
     declarations
   
   - you can avoid some work by translating For loops to the corresponding
     While loop, building the AST and recursively calling cmp_stmt

   - you might find it helpful to reuse the code you wrote for the Call
     expression to implement the SCall statement

   - compiling the left-hand-side of an assignment is almost exactly like
     compiling the Id or Index expression. Instead of loading the resulting
     pointer, you just need to store to it!

 *)

let rec cmp_stmt (c:Ctxt.t) (rt:Ll.ty) (stmt:Ast.stmt node) : Ctxt.t * stream =
  begin match stmt.elt with
    | Ret e -> begin match e with
      | None -> (c, [T(Ll.Ret(rt, None))])
      | Some e -> let (ty, uid, stream) = cmp_exp c e in
        (c, stream@[T(Ll.Ret(ty, Some uid))])
    end

    | Decl (id, e) -> let (decl_ty, result_uid, stream) = cmp_exp c e in
      let store_id = gensym "sucuk" in
      let new_context = Ctxt.add c id (decl_ty, Ll.Id store_id) in
      (new_context, 
        [E (store_id, Alloca(decl_ty))]@
        stream@
        [I (gensym "sucuk", Store(decl_ty, result_uid, Ll.Id store_id))])

    | If (e, if_block, else_block) -> 
      let (cnd_op_ty, cnd_op_uid, cnd_stream) = cmp_exp c e in
      begin match cnd_op_ty with
      | I1 -> 
        (*then and else blocks are added to ctxt*)
        let (_, then_stream) = cmp_block c rt (if_block) in
        let (_, else_stream) = cmp_block c rt (if_block) in 

        let option_id = Ll.Id (gensym "sucuk") in
        let then_lbl = gensym "then" in 
        let else_lbl = gensym "else" in 
        let merge_lbl = gensym "merge" in 

        (c, cnd_stream@[I (gensym "sucuk", Icmp(Eq, cnd_op_ty, cnd_op_uid, Ll.Const(1L)))]@
          [T (Ll.Cbr(option_id, then_lbl, else_lbl))]@
          (*then block*)
          [L(then_lbl)]@
          then_stream@
          [T (Ll.Br(merge_lbl))]@
          (*else block*)
          [L(else_lbl)]@
          else_stream@
          [T (Ll.Br(merge_lbl))]@
          (*merge*)
          [L(merge_lbl)])
      | _ -> failwith "cnd operand is not Boolean"
    end

    | While (e, body_bl) -> 
      let (cnd_op_ty, cnd_op_uid, cnd_stream) = cmp_exp c e in
      begin match cnd_op_ty with
      | I1 -> 
        let (_, body_stream) = cmp_block c rt (body_bl) in

        let option_id = Ll.Id (gensym "sucuk") in
        let pre_lbl = gensym "pre" in 
        let body_lbl = gensym "else" in 
        let post_lbl = gensym "post" in 

        (*concatenating insns together*)
        (c, [T (Ll.Br(pre_lbl))]@
          [L(pre_lbl)]@
          cnd_stream@[I (gensym "sucuk", Icmp(Eq, cnd_op_ty, cnd_op_uid, Ll.Const(1L)))]@
          [T (Ll.Cbr(option_id, body_lbl, post_lbl))]@
          (*body block*)
          [L(body_lbl)]@
          body_stream@
          [T (Ll.Br(pre_lbl))]@
          (*post*)
          [L(post_lbl)])
      | _ -> failwith "cnd operand is not Boolean"
    end

<<<<<<< HEAD
    | For (vdecl_list, cnd_exp, inc, body_bl) ->
      (*compile decl list*)
      let rec cmp_vdecls rem_vdecl = 
        let (old_ctxt, rem_vdecl_list) = rem_vdecl in
        begin match rem_vdecl_list with
          | h::tl -> 
            let (act_ctxt, this_decl_stream) = cmp_stmt old_ctxt rt (no_loc (Decl(h))) in
            let (new_ctxt, rem_stream) = cmp_vdecls (act_ctxt, tl) in
            (new_ctxt, this_decl_stream@rem_stream)
          | [] -> (old_ctxt, [])
        end
      in
      let (ctxt, vdecls_stream) = cmp_vdecls (c, vdecl_list) in

      (*compile cnd expression, set true if no expression given*)
      let (cnd_op_ty, cnd_op_uid, cnd_stream) = 
      begin match cnd_exp with
        | Some(e) -> cmp_exp ctxt e
        | None -> let rand_id = gensym "sucuk" in
          (I1, Ll.Id(rand_id),  [I(rand_id, Binop(Add, I1, Const(1L), Const(0L)))])
      end in

      begin match cnd_op_ty with
      | I1 -> 
        (*body block is added to ctxt*)
        let (_, body_stream) = cmp_block ctxt rt (body_bl) in

        let option_id = Ll.Id (gensym "sucuk") in
        let pre_lbl = gensym "pre" in 
        let body_lbl = gensym "else" in 
        let post_lbl = gensym "post" in 

        (*concatenating insns together*)
        (ctxt, vdecls_stream@
          [T (Ll.Br(pre_lbl))]@
          [L(pre_lbl)]@
          cnd_stream@[I (gensym "sucuk", Icmp(Eq, cnd_op_ty, cnd_op_uid, Ll.Const(1L)))]@
          [T (Ll.Cbr(option_id, body_lbl, post_lbl))]@
          (*body block*)
          [L(body_lbl)]@
          body_stream@
          [T (Ll.Br(pre_lbl))]@
          (*post*)
          [L(post_lbl)])
    
      | _ -> failwith "cnd operand is not Boolean"
    end

    | _ -> (c, [])
=======
    | _ -> failwith "stmt not implemented"
>>>>>>> 3e83416f
  end 

(* Compile a series of statements *)
and cmp_block (c:Ctxt.t) (rt:Ll.ty) (stmts:Ast.block) : Ctxt.t * stream =
  print_endline @@ "Length of stmts: "^(Int.to_string (List.length stmts));
  List.fold_left (fun (c, code) s -> 
      let c, stmt_code = cmp_stmt c rt s in
      c, code @ stmt_code
    ) (c,[]) (stmts)



(* Adds each function identifer to the context at an
   appropriately translated type.  

   NOTE: The Gid of a function is just its source name
*)
let cmp_function_ctxt (c:Ctxt.t) (p:Ast.prog) : Ctxt.t =
    List.fold_left (fun c -> function
      | Ast.Gfdecl { elt={ frtyp; fname; args } } ->
         let ft = TRef (RFun (List.map fst args, frtyp)) in
         Ctxt.add c fname (cmp_ty ft, Gid fname)
      | _ -> c
    ) c p 

let ast_type_of_ast_exp (e:Ast.exp) : Ast.ty =
  match e with
  | CNull rty -> TRef rty
  | CBool bool -> TBool
  | CInt int -> TInt
  | CStr string -> TRef RString
  | CArr(t, el) -> TRef (RArray t)
  | _ -> TInt
    
(* Populate a context with bindings for global variables 
mapping OAT identifiers to LLVMlite gids and their types.

Only a small subset of OAT expressions can be used as global initializers
in well-formed programs. (The constructors starting with C). 
*)
let cmp_global_ctxt (c:Ctxt.t) (p:Ast.prog) : Ctxt.t =
  let rec rec_gctxt (rem_prog:Ast.prog) :Ctxt.t =
    begin match rem_prog with
      | h::tl -> 
        let new_decl = begin match h with
          | Gvdecl n -> [(n.elt.name, (cmp_ty (ast_type_of_ast_exp n.elt.init.elt), Gid n.elt.name))]
          | Gfdecl n -> []
        end
      in new_decl@(rec_gctxt tl)
      | [] -> []
    end
  in

  (rec_gctxt p)@c 



(* Compile a function declaration in global context c. Return the LLVMlite cfg
   and a list of global declarations containing the string literals appearing
   in the function.

   You will need to
   1. Allocate stack space for the function parameters using Alloca
   2. Store the function arguments in their corresponding alloca'd stack slot
   3. Extend the context with bindings for function variables
   4. Compile the body of the function using cmp_block
   5. Use cfg_of_stream to produce a LLVMlite cfg from 
 *)

let cmp_fdecl (c:Ctxt.t) (f:Ast.fdecl node) : Ll.fdecl * (Ll.gid * Ll.gdecl) list =
  
  (* creates a list of Ll.ty form Ast.ty arguments *)
  let rec create_arg_types rem_args = 
    begin match rem_args with
    | h::tl -> 
      let (arg_type, arg_name) = h in
      [(cmp_ty arg_type)]@(create_arg_types tl)
      | [] -> []
    end
  in
  
  let arg_types = ((create_arg_types f.elt.args), (cmp_ret_ty f.elt.frtyp)) in
  
  (* fill Oat arg variable names into a list to use them as uids later *)
  let rec create_arg_uids rem_args = 
    begin match rem_args with
    | h::tl -> 
      let (arg_type, arg_name) = h in
      [(arg_name)]@(create_arg_uids tl)
      | [] -> []
    end
  in
  
  let arg_uids = create_arg_uids f.elt.args in
  
  
  (* fills the context with newly generated uid and arg variable name tuple e.g. (%arg_1, a) *)
  let rec add_args_to_ctxt c rem_args = 
    match rem_args with
    | [] -> c
    | h::tl -> 
      let (arg_type, arg_name) = h in
      let ptr = gensym f.elt.fname in
      let new_ctxt = Ctxt.add c arg_name (cmp_ty arg_type, Ll.Id(ptr)) in
      add_args_to_ctxt new_ctxt tl
  in
  let ctxt_with_args = add_args_to_ctxt c f.elt.args in
    

  
  (* generates a stream, that returns the instructions to copy the args to the stack.
  The pointers to the args have already been assigned in the context *)
  
  let rec arg_loop rem_args = 
    
    begin match rem_args with
    | [] -> []
    | h::tl -> 
      let (ast_ty, ast_id) = h in
      let (ll_ty,ptr_to_arg) = Ctxt.lookup ast_id ctxt_with_args in (* Pointer to arg variable *)
      let uid_of_arg = 
        match ptr_to_arg with
        | Ll.Id(uid) -> uid
        | _ -> failwith "Arg operand was no uid"
      in
      let stream_of_this_args = [
        I(uid_of_arg, Alloca(ll_ty));
        I(gensym f.elt.fname, Store(ll_ty, Ll.Id(ast_id), ptr_to_arg ))
        ] in
        let stream_of_other_args = arg_loop tl in
        stream_of_this_args@stream_of_other_args
      end
    in
  
  let args_stream = arg_loop f.elt.args in

  let (some_ctxt, body_stream) = cmp_block ctxt_with_args (cmp_ret_ty f.elt.frtyp) (f.elt.body) in

  let (body,globals) = cfg_of_stream ( List.rev (args_stream@body_stream)) in

  ({f_ty = arg_types; f_param = arg_uids; f_cfg = body},globals)

(* Compile a global initializer, returning the resulting LLVMlite global
   declaration, and a list of additional global declarations.

   Tips:
   - Only CNull, CBool, CInt, CStr, and CArr can appear as global initializers
     in well-formed OAT programs. Your compiler may throw an error for the other
     cases

   - OAT arrays are always handled via pointers. A global array of arrays will
     be an array of pointers to arrays emitted as additional global declarations.
*)

let rec cmp_gexp (c:Ctxt.t) (e:Ast.exp node) : Ll.gdecl * (Ll.gid * Ll.gdecl) list =

  let main_ty =
    cmp_ty (ast_type_of_ast_exp e.elt)
  in

  let main_ginit = 
    match e.elt with
    | CNull(n) -> GNull
    | CBool(b) -> if b then GInt(1L) else GInt(0L)
    | CInt(i) -> GInt(i)
    | CStr(s) -> GString(s)
    | CArr(t,es) ->  GNull
    | _ ->  GNull (* TODO: Throw error *)
  in  

  let main_gdecl =
    (main_ty, main_ginit)
  in

  (main_gdecl,[])

(* Oat internals function context ------------------------------------------- *)
let internals = [
    "oat_alloc_array",         Ll.Fun ([I64], Ptr I64)
  ]

(* Oat builtin function context --------------------------------------------- *)
let builtins =
  [ "array_of_string",  cmp_rty @@ RFun ([TRef RString], RetVal (TRef(RArray TInt)))
  ; "string_of_array",  cmp_rty @@ RFun ([TRef(RArray TInt)], RetVal (TRef RString))
  ; "length_of_string", cmp_rty @@ RFun ([TRef RString],  RetVal TInt)
  ; "string_of_int",    cmp_rty @@ RFun ([TInt],  RetVal (TRef RString))
  ; "string_cat",       cmp_rty @@ RFun ([TRef RString; TRef RString], RetVal (TRef RString))
  ; "print_string",     cmp_rty @@ RFun ([TRef RString],  RetVoid)
  ; "print_int",        cmp_rty @@ RFun ([TInt],  RetVoid)
  ; "print_bool",       cmp_rty @@ RFun ([TBool], RetVoid)
  ]

(* Compile a OAT program to LLVMlite *)
let cmp_prog (p:Ast.prog) : Ll.prog =
  (* add built-in functions to context *)
  let init_ctxt = 
    List.fold_left (fun c (i, t) -> Ctxt.add c i (Ll.Ptr t, Gid i))
      Ctxt.empty builtins
  in
  let fc = cmp_function_ctxt init_ctxt p in

  (* build global variable context *)
  let c = cmp_global_ctxt fc p in

  (* compile functions and global variables *)
  let fdecls, gdecls = 
    List.fold_right (fun d (fs, gs) ->
        match d with
        | Ast.Gvdecl { elt=gd } -> 
           let ll_gd, gs' = cmp_gexp c gd.init in
           (fs, (gd.name, ll_gd)::gs' @ gs)
        | Ast.Gfdecl fd ->
           let fdecl, gs' = cmp_fdecl c fd in
           (fd.elt.fname,fdecl)::fs, gs' @ gs
      ) p ([], [])
  in

  (* gather external declarations *)
  let edecls = internals @ builtins in
  { tdecls = []; gdecls; fdecls; edecls }<|MERGE_RESOLUTION|>--- conflicted
+++ resolved
@@ -491,7 +491,6 @@
       | _ -> failwith "cnd operand is not Boolean"
     end
 
-<<<<<<< HEAD
     | For (vdecl_list, cnd_exp, inc, body_bl) ->
       (*compile decl list*)
       let rec cmp_vdecls rem_vdecl = 
@@ -539,11 +538,7 @@
     
       | _ -> failwith "cnd operand is not Boolean"
     end
-
-    | _ -> (c, [])
-=======
     | _ -> failwith "stmt not implemented"
->>>>>>> 3e83416f
   end 
 
 (* Compile a series of statements *)
