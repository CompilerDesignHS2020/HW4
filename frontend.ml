--- conflicted
+++ resolved
@@ -434,15 +434,6 @@
 
   let arg_uids = create_arg_uids f.elt.args in
 
-<<<<<<< HEAD
-  let rec arg_loop (rem_args) = 
-    begin match rem_args with
-      | h::tl -> 
-        let (arg_type, arg_name) = h in
-        let ptr = gensym f.elt.fname in
-        [E(ptr, Alloca I64)]@ (* Allocate space for arg *)
-        [E(gensym f.elt.fname, Store(cmp_ty arg_type, Ll.Id(arg_name), Ll.Id(ptr)))]@ (* store arg to newly allocated stack space*)
-=======
   let rec add_args_to_ctxt c rem_args = 
     match rem_args with
     | [] -> c
@@ -454,7 +445,7 @@
 
   let ctxt_with_args = add_args_to_ctxt c f.elt.args in
 
-  let rec arg_loop (rem_args) : (uid * insn) list = 
+  let rec arg_loop (rem_args) = 
     begin match rem_args with
       | h::tl -> 
         let (arg_type, arg_name) = h in
@@ -463,28 +454,23 @@
           | Id(uid) -> uid
           | _ -> "hello there"
         in
-        [(ptr_uid, Alloca I64)]@ (* Allocate space for arg *)
-        [(gensym f.elt.fname, Store(cmp_ty arg_type, Ll.Id(arg_name), Ll.Id(ptr_uid)))]@ (* store arg to newly allocated stack space*)
->>>>>>> 3fe4820b
+        [E(ptr_uid, Alloca I64)]@ (* Allocate space for arg *)
+        [E(gensym f.elt.fname, Store(cmp_ty arg_type, Ll.Id(arg_name), Ll.Id(ptr_uid)))]@ (* store arg to newly allocated stack space*)
         (arg_loop tl)
       | [] -> []
     end
   in
 
-<<<<<<< HEAD
   let args_stream = arg_loop f.elt.args in
   
   let rec cmp_stmts act_ctxt rem_stmts =
     begin match rem_stmts with
-      | h::tl -> let (new_ctxt, new_stream) = cmp_stmt act_ctxt Void h in
-        new_stream@cmp_stmts new_ctxt tl
-      | [] -> (act_ctxt, [])
+      | h::tl -> let (new_ctxt, new_stream) = (cmp_stmt act_ctxt Void h) in (*TODO: rt_ty *)
+        new_stream@(cmp_stmts new_ctxt tl)
+      | [] -> []
     end 
   in
-  let (ctxt, body_stream) = cmp_stmts ctxt_with_args f.elt.body
-=======
-  let arg_insns = arg_loop f.elt.args  in
->>>>>>> 3fe4820b
+  let body_stream = cmp_stmts ctxt_with_args f.elt.body
 
   let main_terminator = cmp_stmt c Ll.Ret in
 
