open Ll
open Llutil
open Ast

(* instruction streams ------------------------------------------------------ *)

(* As in the last project, we'll be working with a flattened representation
   of LLVMlite programs to make emitting code easier. This version
   additionally makes it possible to emit elements will be gathered up and
   "hoisted" to specific parts of the constructed CFG
   - G of gid * Ll.gdecl: allows you to output global definitions in the middle
     of the instruction stream. You will find this useful for compiling string
     literals
   - E of uid * insn: allows you to emit an instruction that will be moved up
     to the entry block of the current function. This will be useful for 
     compiling local variable declarations
*)

type elt = 
  | L of Ll.lbl             (* block labels *)
  | I of uid * Ll.insn      (* instruction *)
  | T of Ll.terminator      (* block terminators *)
  | G of gid * Ll.gdecl     (* hoisted globals (usually strings) *)
  | E of uid * Ll.insn      (* hoisted entry block instructions *)

type stream = elt list
let ( >@ ) x y = y @ x
let ( >:: ) x y = y :: x
let lift : (uid * insn) list -> stream = List.rev_map (fun (x,i) -> I (x,i))

(* Build a CFG and collection of global variable definitions from a stream *)
let cfg_of_stream (code:stream) : Ll.cfg * (Ll.gid * Ll.gdecl) list  =
    let gs, einsns, insns, term_opt, blks = List.fold_left
      (fun (gs, einsns, insns, term_opt, blks) e ->
        match e with
        | L l ->
           begin match term_opt with
           | None -> 
              if (List.length insns) = 0 then (gs, einsns, [], None, blks)
              else failwith @@ Printf.sprintf "build_cfg: block labeled %s has\
                                               no terminator" l
           | Some term ->
              (gs, einsns, [], None, (l, {insns; term})::blks)
           end
        | T t  -> (gs, einsns, [], Some (Llutil.Parsing.gensym "tmn", t), blks)
        | I (uid,insn)  -> (gs, einsns, (uid,insn)::insns, term_opt, blks)
        | G (gid,gdecl) ->  ((gid,gdecl)::gs, einsns, insns, term_opt, blks)
        | E (uid,i) -> (gs, (uid, i)::einsns, insns, term_opt, blks)
      ) ([], [], [], None, []) code
    in
    match term_opt with
    | None -> failwith "build_cfg: entry block has no terminator" 
    | Some term -> 
       let insns = einsns @ insns in
       ({insns; term}, blks), gs


(* compilation contexts ----------------------------------------------------- *)

(* To compile OAT variables, we maintain a mapping of source identifiers to the
   corresponding LLVMlite operands. Bindings are added for global OAT variables
   and local variables that are in scope. *)

module Ctxt = struct

  type t = (Ast.id * (Ll.ty * Ll.operand)) list
  let empty = []

  (* Add a binding to the context *)
  let add (c:t) (id:id) (bnd:Ll.ty * Ll.operand) : t = (id,bnd)::c

  (* Lookup a binding in the context *)
  let lookup (id:Ast.id) (c:t) : Ll.ty * Ll.operand =
    List.assoc id c

  (* Lookup a function, fail otherwise *)
  let lookup_function (id:Ast.id) (c:t) : Ll.ty * Ll.operand =
    match List.assoc id c with
    | Ptr (Fun (args, ret)), g -> Ptr (Fun (args, ret)), g
    | _ -> failwith @@ id ^ " not bound to a function"

  let lookup_function_option (id:Ast.id) (c:t) : (Ll.ty * Ll.operand) option =
    try Some (lookup_function id c) with _ -> None
  
end

(* compiling OAT types ------------------------------------------------------ *)

(* The mapping of source types onto LLVMlite is straightforward. Booleans and ints
   are represented as the corresponding integer types. OAT strings are
   pointers to bytes (I8). Arrays are the most interesting type: they are
   represented as pointers to structs where the first component is the number
   of elements in the following array.

   The trickiest part of this project will be satisfying LLVM's rudimentary type
   system. Recall that global arrays in LLVMlite need to be declared with their
   length in the type to statically allocate the right amount of memory. The 
   global strings and arrays you emit will therefore have a more specific type
   annotation than the output of cmp_rty. You will have to carefully bitcast
   gids to satisfy the LLVM type checker.
*)

let rec cmp_ty : Ast.ty -> Ll.ty = function
  | Ast.TBool  -> I1
  | Ast.TInt   -> I64
  | Ast.TRef r -> Ptr (cmp_rty r)

and cmp_rty : Ast.rty -> Ll.ty = function
  | Ast.RString  -> I8
  | Ast.RArray u -> Struct [I64; Array(0, cmp_ty u)]
  | Ast.RFun (ts, t) -> 
      let args, ret = cmp_fty (ts, t) in
      Fun (args, ret)

and cmp_ret_ty : Ast.ret_ty -> Ll.ty = function
  | Ast.RetVoid  -> Void
  | Ast.RetVal t -> cmp_ty t

and cmp_fty (ts, r) : Ll.fty =
  List.map cmp_ty ts, cmp_ret_ty r


let typ_of_binop : Ast.binop -> Ast.ty * Ast.ty * Ast.ty = function
  | Add | Mul | Sub | Shl | Shr | Sar | IAnd | IOr -> (TInt, TInt, TInt)
  | Eq | Neq | Lt | Lte | Gt | Gte -> (TInt, TInt, TBool)
  | And | Or -> (TBool, TBool, TBool)

let typ_of_unop : Ast.unop -> Ast.ty * Ast.ty = function
  | Neg | Bitnot -> (TInt, TInt)
  | Lognot       -> (TBool, TBool)

(* Compiler Invariants

   The LLVM IR type of a variable (whether global or local) that stores an Oat
   array value (or any other reference type, like "string") will always be a
   double pointer.  In general, any Oat variable of Oat-type t will be
   represented by an LLVM IR value of type Ptr (cmp_ty t).  So the Oat variable
   x : int will be represented by an LLVM IR value of type i64*, y : string will
   be represented by a value of type i8**, and arr : int[] will be represented
   by a value of type {i64, [0 x i64]}**.  Whether the LLVM IR type is a
   "single" or "double" pointer depends on whether t is a reference type.

   We can think of the compiler as paying careful attention to whether a piece
   of Oat syntax denotes the "value" of an expression or a pointer to the
   "storage space associated with it".  This is the distinction between an
   "expression" and the "left-hand-side" of an assignment statement.  Compiling
   an Oat variable identifier as an expression ("value") does the load, so
   cmp_exp called on an Oat variable of type t returns (code that) generates a
   LLVM IR value of type cmp_ty t.  Compiling an identifier as a left-hand-side
   does not do the load, so cmp_lhs called on an Oat variable of type t returns
   and operand of type (cmp_ty t)*.  Extending these invariants to account for
   array accesses: the assignment e1[e2] = e3; treats e1[e2] as a
   left-hand-side, so we compile it as follows: compile e1 as an expression to
   obtain an array value (which is of pointer of type {i64, [0 x s]}* ).
   compile e2 as an expression to obtain an operand of type i64, generate code
   that uses getelementptr to compute the offset from the array value, which is
   a pointer to the "storage space associated with e1[e2]".

   On the other hand, compiling e1[e2] as an expression (to obtain the value of
   the array), we can simply compile e1[e2] as a left-hand-side and then do the
   load.  So cmp_exp and cmp_lhs are mutually recursive.  [[Actually, as I am
   writing this, I think it could make sense to factor the Oat grammar in this
   way, which would make things clearer, I may do that for next time around.]]

 
   Consider globals7.oat

   /--------------- globals7.oat ------------------ 
   global arr = int[] null;

   int foo() { 
     var x = new int[3]; 
     arr = x; 
     x[2] = 3; 
     return arr[2]; 
   }
   /------------------------------------------------

   The translation (given by cmp_ty) of the type int[] is {i64, [0 x i64}* so
   the corresponding LLVM IR declaration will look like:

   @arr = global { i64, [0 x i64] }* null

   This means that the type of the LLVM IR identifier @arr is {i64, [0 x i64]}**
   which is consistent with the type of a locally-declared array variable.

   The local variable x would be allocated and initialized by (something like)
   the following code snippet.  Here %_x7 is the LLVM IR uid containing the
   pointer to the "storage space" for the Oat variable x.

   %_x7 = alloca { i64, [0 x i64] }*                              ;; (1)
   %_raw_array5 = call i64*  @oat_alloc_array(i64 3)              ;; (2)
   %_array6 = bitcast i64* %_raw_array5 to { i64, [0 x i64] }*    ;; (3)
   store { i64, [0 x i64]}* %_array6, { i64, [0 x i64] }** %_x7   ;; (4)

   (1) note that alloca uses cmp_ty (int[]) to find the type, so %_x7 has 
       the same type as @arr 

   (2) @oat_alloc_array allocates len+1 i64's 

   (3) we have to bitcast the result of @oat_alloc_array so we can store it
        in %_x7 

   (4) stores the resulting array value (itself a pointer) into %_x7 

  The assignment arr = x; gets compiled to (something like):

  %_x8 = load { i64, [0 x i64] }*, { i64, [0 x i64] }** %_x7     ;; (5)
  store {i64, [0 x i64] }* %_x8, { i64, [0 x i64] }** @arr       ;; (6)

  (5) load the array value (a pointer) that is stored in the address pointed 
      to by %_x7 

  (6) store the array value (a pointer) into @arr 

  The assignment x[2] = 3; gets compiled to (something like):

  %_x9 = load { i64, [0 x i64] }*, { i64, [0 x i64] }** %_x7      ;; (7)
  %_index_ptr11 = getelementptr { i64, [0 x  i64] }, 
                  { i64, [0 x i64] }* %_x9, i32 0, i32 1, i32 2   ;; (8)
  store i64 3, i64* %_index_ptr11                                 ;; (9)

  (7) as above, load the array value that is stored %_x7 

  (8) calculate the offset from the array using GEP

  (9) store 3 into the array

  Finally, return arr[2]; gets compiled to (something like) the following.
  Note that the way arr is treated is identical to x.  (Once we set up the
  translation, there is no difference between Oat globals and locals, except
  how their storage space is initially allocated.)

  %_arr12 = load { i64, [0 x i64] }*, { i64, [0 x i64] }** @arr    ;; (10)
  %_index_ptr14 = getelementptr { i64, [0 x i64] },                
                 { i64, [0 x i64] }* %_arr12, i32 0, i32 1, i32 2  ;; (11)
  %_index15 = load i64, i64* %_index_ptr14                         ;; (12)
  ret i64 %_index15

  (10) just like for %_x9, load the array value that is stored in @arr 

  (11)  calculate the array index offset

  (12) load the array value at the index 

*)

(* Global initialized arrays:

  There is another wrinkle: To compile global initialized arrays like in the
  globals4.oat, it is helpful to do a bitcast once at the global scope to
  convert the "precise type" required by the LLVM initializer to the actual
  translation type (which sets the array length to 0).  So for globals4.oat,
  the arr global would compile to (something like):

  @arr = global { i64, [0 x i64] }* bitcast 
           ({ i64, [4 x i64] }* @_global_arr5 to { i64, [0 x i64] }* ) 
  @_global_arr5 = global { i64, [4 x i64] } 
                  { i64 4, [4 x i64] [ i64 1, i64 2, i64 3, i64 4 ] }

*) 



(* Some useful helper functions *)

(* Generate a fresh temporary identifier. Since OAT identifiers cannot begin
   with an underscore, these should not clash with any source variables *)
let gensym : string -> string =
  let c = ref 0 in
  fun (s:string) -> incr c; Printf.sprintf "_%s%d" s (!c)

(* Amount of space an Oat type takes when stored in the satck, in bytes.  
   Note that since structured values are manipulated by reference, all
   Oat values take 8 bytes on the stack.
*)
let size_oat_ty (t : Ast.ty) = 8L

(* Generate code to allocate a zero-initialized array of source type TRef (RArray t) of the
   given size. Note "size" is an operand whose value can be computed at
   runtime *)
let oat_alloc_array (t:Ast.ty) (size:Ll.operand) : Ll.ty * operand * stream =
  let ans_id, arr_id = gensym "array", gensym "raw_array" in
  let ans_ty = cmp_ty @@ TRef (RArray t) in
  let arr_ty = Ptr I64 in
  ans_ty, Id ans_id, lift
    [ arr_id, Call(arr_ty, Gid "oat_alloc_array", [I64, size])
    ; ans_id, Bitcast(arr_ty, Id arr_id, ans_ty) ]

(* Compiles an expression exp in context c, outputting the Ll operand that will
   recieve the value of the expression, and the stream of instructions
   implementing the expression. 

   Tips:
   - use the provided cmp_ty function!

   - string literals (CStr s) should be hoisted. You'll need to make sure
     either that the resulting gid has type (Ptr I8), or, if the gid has type
     [n x i8] (where n is the length of the string), convert the gid to a 
     (Ptr I8), e.g., by using getelementptr.

   - use the provided "oat_alloc_array" function to implement literal arrays
     (CArr) and the (NewArr) expressions

*)

let rec cmp_exp (c:Ctxt.t) (exp:Ast.exp node) : Ll.ty * Ll.operand * stream =
  match exp.elt with
  | CNull(r) -> 
    let uid = gensym "sucuk" in 
    (I64,Ll.Id(uid), [E(uid, Binop(Add, Ptr(cmp_rty r), Const(0L), Const(0L)))] )

  | CBool(bo) -> 
    let b = if bo then 1L else 0L in 
    let uid = gensym "sucuk" in
      (I1,Ll.Id(uid), [E(uid, Binop(Add, I1, Const(0L), Const(b)))] )

<<<<<<< HEAD
  | CInt(i) -> let uid = gensym "sucuk" in 
      (I64,Ll.Id(uid), [E(uid, Binop(Add, I64, Const(0L), Const(i)))] )

  | CStr(s) -> let gid = gensym "sucuk" in 
          (Ptr(I8),Ll.Gid(gid), 
          [G(gid, (Ptr(I8), GString(s)))])
  
  
  | Bop((ast_bop, e1, e2)) -> 
      (*convert ast binop to ast binop or ast binop 
      sry this is very ugly. don't rememb how to match on two different types*)
      let (ll_bop, ll_cnd, which) =
      begin match ast_bop with
        | Add -> (Ll.Add, Ll.Eq, 0)
        | Sub -> (Ll.Sub, Ll.Eq, 0)
        | Mul -> (Ll.Mul, Ll.Eq, 0)
        | And -> (Ll.And, Ll.Eq, 0)
        | Or -> (Ll.Or, Ll.Eq, 0)
        | IAnd -> (Ll.And, Ll.Eq, 0)
        | IOr -> (Ll.Or, Ll.Eq, 0)
        | Shl -> (Ll.Shl, Ll.Eq, 0)
        | Shr -> (Ll.Lshr, Ll.Eq, 0)
        | Sar -> (Ll.Ashr, Ll.Eq, 0)
        | Eq -> (Ll.Add, Ll.Eq, 1)
        | Neq -> (Ll.Add, Ll.Ne, 1)
        | Lt -> (Ll.Add, Ll.Slt, 1)
        | Lte -> (Ll.Add, Ll.Sle, 1)
        | Gt -> (Ll.Add, Ll.Sgt, 1)
        | Gte -> (Ll.Add, Ll.Sge, 1)
      end in 
      let uid = gensym "sucuk" in 
      let (ty, _, _) = typ_of_binop ast_bop in
      let (ty1, o1, stream1) = cmp_exp c e1 in
      let (ty2, o2, stream2) = cmp_exp c e2 in
      (*TODO: which type should we take, the one from ast_bop, or from the rec cmp_exp call
      or should we check if those types are equal? I think so...*)
      if which = 0 then
        (Ptr(I8) , Ll.Id(uid),[I(uid, Binop(ll_bop , cmp_ty ty, o1, o2))])
      else
        (Ptr(I8) , Ll.Id(uid),[I(uid, Icmp(ll_cnd , cmp_ty ty, o1, o2))]) 

=======
  | CInt(i) -> 
    let uid = gensym "sucuk" in 
    (I64,Ll.Id(uid), [E(uid, Binop(Add, I64, Const(0L), Const(i)))] )

  | CStr(s) -> 
    let gid = gensym "sucuk" in            
    let uid = gensym "sucuk" in 
    (Ptr(I8),Ll.Id(uid), 
    [
      G(gid, (Ptr(Array(String.length s +1 ,I8)), GString(s)));
      I(uid, Gep(Ptr(Array(String.length s +1 ,I8)), Ll.Gid(gid), [Const(0L); Const(0L)]))
    ])
    | Id(i) ->
    let (ll_ty, ll_operand) = Ctxt.lookup i c in
    let uid = gensym "sucuk" in 
    (ll_ty, Ll.Id(uid),[
      I(uid, Load(ll_ty, ll_operand))
    ])
>>>>>>> e1c51914
  | _ -> failwith "ur an fagit"

(* Compile a statement in context c with return typ rt. Return a new context, 
   possibly extended with new local bindings, and the instruction stream
   implementing the statement.

   Left-hand-sides of assignment statements must either be OAT identifiers,
   or an index into some arbitrary expression of array type. Otherwise, the
   program is not well-formed and your compiler may throw an error.

   Tips:
   - for local variable declarations, you will need to emit Allocas in the
     entry block of the current function using the E() constructor.

   - don't forget to add a bindings to the context for local variable 
     declarations
   
   - you can avoid some work by translating For loops to the corresponding
     While loop, building the AST and recursively calling cmp_stmt

   - you might find it helpful to reuse the code you wrote for the Call
     expression to implement the SCall statement

   - compiling the left-hand-side of an assignment is almost exactly like
     compiling the Id or Index expression. Instead of loading the resulting
     pointer, you just need to store to it!

 *)

let rec cmp_stmt (c:Ctxt.t) (rt:Ll.ty) (stmt:Ast.stmt node) : Ctxt.t * stream =
  begin match stmt.elt with
    | Ret e -> begin match e with
      | None -> (c, [T(Ll.Ret(rt, None))])
      | Some e -> let (ty, uid, stream) = cmp_exp c e in
        (c, stream@[T(Ll.Ret(ty, Some uid))])
    end
    | _ -> (c, [])
  end 

(* Compile a series of statements *)
and cmp_block (c:Ctxt.t) (rt:Ll.ty) (stmts:Ast.block) : Ctxt.t * stream =
  List.fold_left (fun (c, code) s -> 
      let c, stmt_code = cmp_stmt c rt s in
      c, code >@ stmt_code
    ) (c,[]) stmts



(* Adds each function identifer to the context at an
   appropriately translated type.  

   NOTE: The Gid of a function is just its source name
*)
let cmp_function_ctxt (c:Ctxt.t) (p:Ast.prog) : Ctxt.t =
    List.fold_left (fun c -> function
      | Ast.Gfdecl { elt={ frtyp; fname; args } } ->
         let ft = TRef (RFun (List.map fst args, frtyp)) in
         Ctxt.add c fname (cmp_ty ft, Gid fname)
      | _ -> c
    ) c p 

let ast_type_of_ast_exp (e:Ast.exp) : Ast.ty =
  match e with
  | CNull rty -> TRef rty
  | CBool bool -> TBool
  | CInt int -> TInt
  | CStr string -> TRef RString
  | CArr(t, el) -> TRef (RArray t)
  | _ -> TInt
    
(* Populate a context with bindings for global variables 
mapping OAT identifiers to LLVMlite gids and their types.

Only a small subset of OAT expressions can be used as global initializers
in well-formed programs. (The constructors starting with C). 
*)
let cmp_global_ctxt (c:Ctxt.t) (p:Ast.prog) : Ctxt.t =
  let rec rec_gctxt (rem_prog:Ast.prog) :Ctxt.t =
    begin match rem_prog with
      | h::tl -> 
        let new_decl = begin match h with
          | Gvdecl n -> [(n.elt.name, (cmp_ty (ast_type_of_ast_exp n.elt.init.elt), Gid n.elt.name))]
          | Gfdecl n -> []
        end
      in new_decl@(rec_gctxt tl)
      | [] -> []
    end
  in

  (rec_gctxt p)@c 



(* Compile a function declaration in global context c. Return the LLVMlite cfg
   and a list of global declarations containing the string literals appearing
   in the function.

   You will need to
   1. Allocate stack space for the function parameters using Alloca
   2. Store the function arguments in their corresponding alloca'd stack slot
   3. Extend the context with bindings for function variables
   4. Compile the body of the function using cmp_block
   5. Use cfg_of_stream to produce a LLVMlite cfg from 
 *)

let cmp_fdecl (c:Ctxt.t) (f:Ast.fdecl node) : Ll.fdecl * (Ll.gid * Ll.gdecl) list =
  
  (* creates a list of Ll.ty form Ast.ty arguments *)
  let rec create_arg_types rem_args = 
    begin match rem_args with
    | h::tl -> 
      let (arg_type, arg_name) = h in
      [(cmp_ty arg_type)]@(create_arg_types tl)
      | [] -> []
    end
  in
  
  let arg_types = ((create_arg_types f.elt.args), (cmp_ret_ty f.elt.frtyp)) in
  
  (* fill Oat arg variable names into a list to use them as uids later *)
  let rec create_arg_uids rem_args = 
    begin match rem_args with
    | h::tl -> 
      let (arg_type, arg_name) = h in
      [(arg_name)]@(create_arg_uids tl)
      | [] -> []
    end
  in
  
  let arg_uids = create_arg_uids f.elt.args in
  
  
  (* fills the context with newly generated uid and arg variable name tuple e.g. (%arg_1, a) *)
  let rec add_args_to_ctxt c rem_args = 
    match rem_args with
    | [] -> c
    | h::tl -> 
      let (arg_type, arg_name) = h in
      let ptr = gensym f.elt.fname in
      let new_ctxt = Ctxt.add c arg_name (cmp_ty arg_type, Ll.Id(ptr)) in
      add_args_to_ctxt new_ctxt tl
  in
  let ctxt_with_args = add_args_to_ctxt c f.elt.args in
    

  
  (* generates a stream, that returns the instructions to copy the args to the stack.
  The pointers to the args have already been assigned in the context *)
  
  let rec arg_loop rem_args = 
    
    begin match rem_args with
    | [] -> []
    | h::tl -> 
      let (ast_ty, ast_id) = h in
      let (ll_ty,ptr_to_arg) = Ctxt.lookup ast_id ctxt_with_args in (* Pointer to arg variable *)
      let uid_of_arg = 
        match ptr_to_arg with
        | Ll.Id(uid) -> uid
        | _ -> failwith "Arg operand was no uid"
      in
      let stream_of_this_args = [
        I(uid_of_arg, Alloca(ll_ty));
        I(gensym f.elt.fname, Store(ll_ty, Ll.Id(ast_id), ptr_to_arg ))
        ] in
        let stream_of_other_args = arg_loop tl in
        stream_of_this_args@stream_of_other_args
      end
    in
  
  let args_stream = arg_loop f.elt.args in

  let (some_ctxt, body_stream) = cmp_block ctxt_with_args (cmp_ret_ty f.elt.frtyp) f.elt.body in

  let (body,globals) = cfg_of_stream (args_stream@body_stream) in

  ({f_ty = arg_types; f_param = arg_uids; f_cfg = body},globals)

(* Compile a global initializer, returning the resulting LLVMlite global
   declaration, and a list of additional global declarations.

   Tips:
   - Only CNull, CBool, CInt, CStr, and CArr can appear as global initializers
     in well-formed OAT programs. Your compiler may throw an error for the other
     cases

   - OAT arrays are always handled via pointers. A global array of arrays will
     be an array of pointers to arrays emitted as additional global declarations.
*)

let rec cmp_gexp (c:Ctxt.t) (e:Ast.exp node) : Ll.gdecl * (Ll.gid * Ll.gdecl) list =

  let main_ty =
    cmp_ty (ast_type_of_ast_exp e.elt)
  in

  let main_ginit = 
    match e.elt with
    | CNull(n) -> GNull
    | CBool(b) -> if b then GInt(1L) else GInt(0L)
    | CInt(i) -> GInt(i)
    | CStr(s) -> GString(s)
    | CArr(t,es) ->  GNull
    | _ ->  GNull (* TODO: Throw error *)
  in  

  let main_gdecl =
    (main_ty, main_ginit)
  in

  (main_gdecl,[])

(* Oat internals function context ------------------------------------------- *)
let internals = [
    "oat_alloc_array",         Ll.Fun ([I64], Ptr I64)
  ]

(* Oat builtin function context --------------------------------------------- *)
let builtins =
  [ "array_of_string",  cmp_rty @@ RFun ([TRef RString], RetVal (TRef(RArray TInt)))
  ; "string_of_array",  cmp_rty @@ RFun ([TRef(RArray TInt)], RetVal (TRef RString))
  ; "length_of_string", cmp_rty @@ RFun ([TRef RString],  RetVal TInt)
  ; "string_of_int",    cmp_rty @@ RFun ([TInt],  RetVal (TRef RString))
  ; "string_cat",       cmp_rty @@ RFun ([TRef RString; TRef RString], RetVal (TRef RString))
  ; "print_string",     cmp_rty @@ RFun ([TRef RString],  RetVoid)
  ; "print_int",        cmp_rty @@ RFun ([TInt],  RetVoid)
  ; "print_bool",       cmp_rty @@ RFun ([TBool], RetVoid)
  ]

(* Compile a OAT program to LLVMlite *)
let cmp_prog (p:Ast.prog) : Ll.prog =
  (* add built-in functions to context *)
  let init_ctxt = 
    List.fold_left (fun c (i, t) -> Ctxt.add c i (Ll.Ptr t, Gid i))
      Ctxt.empty builtins
  in
  let fc = cmp_function_ctxt init_ctxt p in

  (* build global variable context *)
  let c = cmp_global_ctxt fc p in

  (* compile functions and global variables *)
  let fdecls, gdecls = 
    List.fold_right (fun d (fs, gs) ->
        match d with
        | Ast.Gvdecl { elt=gd } -> 
           let ll_gd, gs' = cmp_gexp c gd.init in
           (fs, (gd.name, ll_gd)::gs' @ gs)
        | Ast.Gfdecl fd ->
           let fdecl, gs' = cmp_fdecl c fd in
           (fd.elt.fname,fdecl)::fs, gs' @ gs
      ) p ([], [])
  in

  (* gather external declarations *)
  let edecls = internals @ builtins in
  { tdecls = []; gdecls; fdecls; edecls }<|MERGE_RESOLUTION|>--- conflicted
+++ resolved
@@ -315,14 +315,24 @@
     let uid = gensym "sucuk" in
       (I1,Ll.Id(uid), [E(uid, Binop(Add, I1, Const(0L), Const(b)))] )
 
-<<<<<<< HEAD
-  | CInt(i) -> let uid = gensym "sucuk" in 
-      (I64,Ll.Id(uid), [E(uid, Binop(Add, I64, Const(0L), Const(i)))] )
-
-  | CStr(s) -> let gid = gensym "sucuk" in 
-          (Ptr(I8),Ll.Gid(gid), 
-          [G(gid, (Ptr(I8), GString(s)))])
-  
+  | CInt(i) -> 
+    let uid = gensym "sucuk" in 
+    (I64,Ll.Id(uid), [E(uid, Binop(Add, I64, Const(0L), Const(i)))] )
+
+  | CStr(s) -> 
+    let gid = gensym "sucuk" in            
+    let uid = gensym "sucuk" in 
+    (Ptr(I8),Ll.Id(uid), 
+    [
+      G(gid, (Ptr(Array(String.length s +1 ,I8)), GString(s)));
+      I(uid, Gep(Ptr(Array(String.length s +1 ,I8)), Ll.Gid(gid), [Const(0L); Const(0L)]))
+    ])
+    | Id(i) ->
+    let (ll_ty, ll_operand) = Ctxt.lookup i c in
+    let uid = gensym "sucuk" in 
+    (ll_ty, Ll.Id(uid),[
+      I(uid, Load(ll_ty, ll_operand))
+    ])
   
   | Bop((ast_bop, e1, e2)) -> 
       (*convert ast binop to ast binop or ast binop 
@@ -357,26 +367,6 @@
       else
         (Ptr(I8) , Ll.Id(uid),[I(uid, Icmp(ll_cnd , cmp_ty ty, o1, o2))]) 
 
-=======
-  | CInt(i) -> 
-    let uid = gensym "sucuk" in 
-    (I64,Ll.Id(uid), [E(uid, Binop(Add, I64, Const(0L), Const(i)))] )
-
-  | CStr(s) -> 
-    let gid = gensym "sucuk" in            
-    let uid = gensym "sucuk" in 
-    (Ptr(I8),Ll.Id(uid), 
-    [
-      G(gid, (Ptr(Array(String.length s +1 ,I8)), GString(s)));
-      I(uid, Gep(Ptr(Array(String.length s +1 ,I8)), Ll.Gid(gid), [Const(0L); Const(0L)]))
-    ])
-    | Id(i) ->
-    let (ll_ty, ll_operand) = Ctxt.lookup i c in
-    let uid = gensym "sucuk" in 
-    (ll_ty, Ll.Id(uid),[
-      I(uid, Load(ll_ty, ll_operand))
-    ])
->>>>>>> e1c51914
   | _ -> failwith "ur an fagit"
 
 (* Compile a statement in context c with return typ rt. Return a new context, 
