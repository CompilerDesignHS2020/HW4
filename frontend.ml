--- conflicted
+++ resolved
@@ -306,15 +306,6 @@
 
 let rec cmp_exp (c:Ctxt.t) (exp:Ast.exp node) : Ll.ty * Ll.operand * stream =
   match exp.elt with
-<<<<<<< HEAD
-  | CNull(r) -> let uid = gensym "sucuk" in (I64,Ll.Id(uid), [E(uid, Binop(Add, Ptr(cmp_rty r), Const(0L), Const(0L)))] )
-  | CBool(bo) -> let b = if bo then 1L else 0L in let uid = gensym "sucuk" in(I1,Ll.Id(uid), [E(uid, Binop(Add, I1, Const(0L), Const(b)))] )
-  | CInt(i) -> let uid = gensym "sucuk" in (I64,Ll.Id(uid), [E(uid, Binop(Add, I64, Const(0L), Const(i)))] )
-  | CStr(s) -> 
-                let gid = gensym "sucuk" in 
-              (Ptr(I8),Ll.Gid(gid), 
-              [G(gid, (Ptr(I8), GString(s)))])
-=======
   | CNull(r) -> let uid = gensym "sucuk" in 
     (I64,Ll.Id(uid), [E(uid, Binop(Add, Ptr(cmp_rty r), Const(0L), Const(0L)))] )
 
@@ -325,11 +316,9 @@
   | CInt(i) -> let uid = gensym "sucuk" in 
       (I64,Ll.Id(uid), [E(uid, Binop(Add, I64, Const(0L), Const(i)))] )
 
-  | CStr(s) -> let uid = gensym "sucuk" in 
-              (I64,Ll.Id(uid), 
-              [E(uid, Binop(Add, I64, Const(0L), Const(i)))] )
-  | _ -> ()
->>>>>>> 919a050f
+  | CStr(s) -> let gid = gensym "sucuk" in 
+          (Ptr(I8),Ll.Gid(gid), 
+          [G(gid, (Ptr(I8), GString(s)))])
   | _ -> failwith "ur an fagit"
 
 (* Compile a statement in context c with return typ rt. Return a new context, 
@@ -503,17 +492,7 @@
   
   print_endline @@ "gittero3";
   let args_stream = arg_loop f.elt.args in
-<<<<<<< HEAD
   print_endline @@ "gittero4";
-  
-  let rec cmp_stmts act_ctxt rem_stmts =
-    match rem_stmts with
-      | h::tl -> let (new_ctxt, new_stream) = (cmp_stmt act_ctxt Void h) in (*TODO: rt_ty *)
-        new_stream@(cmp_stmts new_ctxt tl)
-      | [] -> [] 
-  in
-=======
->>>>>>> 919a050f
 
   let (some_ctxt, body_stream) = cmp_block ctxt_with_args (cmp_ret_ty f.elt.frtyp) f.elt.body in
 
