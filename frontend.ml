open Ll
open Llutil
open Ast

(* instruction streams ------------------------------------------------------ *)

(* As in the last project, we'll be working with a flattened representation
   of LLVMlite programs to make emitting code easier. This version
   additionally makes it possible to emit elements will be gathered up and
   "hoisted" to specific parts of the constructed CFG
   - G of gid * Ll.gdecl: allows you to output global definitions in the middle
     of the instruction stream. You will find this useful for compiling string
     literals
   - E of uid * insn: allows you to emit an instruction that will be moved up
     to the entry block of the current function. This will be useful for 
     compiling local variable declarations
*)

type elt = 
  | L of Ll.lbl             (* block labels *)
  | I of uid * Ll.insn      (* instruction *)
  | T of Ll.terminator      (* block terminators *)
  | G of gid * Ll.gdecl     (* hoisted globals (usually strings) *)
  | E of uid * Ll.insn      (* hoisted entry block instructions *)

type stream = elt list
let ( >@ ) x y = y @ x
let ( >:: ) x y = y :: x
let lift : (uid * insn) list -> stream = List.rev_map (fun (x,i) -> I (x,i))

(* Build a CFG and collection of global variable definitions from a stream *)
let cfg_of_stream (code:stream) : Ll.cfg * (Ll.gid * Ll.gdecl) list  =
    let gs, einsns, insns, term_opt, blks = List.fold_left
      (fun (gs, einsns, insns, term_opt, blks) e ->
        match e with
        | L l ->
          print_endline@@ "found label: "^l;
           begin match term_opt with
           | None -> 
              if (List.length insns) = 0 then (gs, einsns, [], None, blks)
              else failwith @@ Printf.sprintf "build_cfg: block labeled %s has\
                                               no terminator" l
           | Some term ->
              (gs, einsns, [], None, (l, {insns; term})::blks)
           end
        | T t  -> print_endline@@ "found terminator"; (gs, einsns, [], Some (Llutil.Parsing.gensym "tmn", t), blks)
        | I (uid,insn)  -> print_endline@@ "found insn with uid: "^uid ; (gs, einsns, (uid,insn)::insns, term_opt, blks)
        | G (gid,gdecl) -> print_endline@@ "found gid with: "^gid; ((gid,gdecl)::gs, einsns, insns, term_opt, blks)
        | E (uid,i) -> print_endline@@ "found e with uid: "^uid; (gs, (uid, i)::einsns, insns, term_opt, blks)
      ) ([], [], [], None, []) code
    in
    match term_opt with
    | None -> failwith "build_cfg: entry block has no terminator" 
    | Some term -> 
       let insns = einsns @ insns in
       ({insns; term}, blks), gs


(* compilation contexts ----------------------------------------------------- *)

(* To compile OAT variables, we maintain a mapping of source identifiers to the
   corresponding LLVMlite operands. Bindings are added for global OAT variables
   and local variables that are in scope. *)

module Ctxt = struct

  type t = (Ast.id * (Ll.ty * Ll.operand)) list
  let empty = []

  (* Add a binding to the context *)
  let add (c:t) (id:id) (bnd:Ll.ty * Ll.operand) : t = (id,bnd)::c

  (* Lookup a binding in the context *)
  let lookup (id:Ast.id) (c:t) : Ll.ty * Ll.operand =
    List.assoc id c

  (* Lookup a function, fail otherwise *)
  let lookup_function (id:Ast.id) (c:t) : Ll.ty * Ll.operand =
    match List.assoc id c with
    | Ptr (Fun (args, ret)), g -> Ptr (Fun (args, ret)), g
    | _ -> failwith @@ id ^ " not bound to a function"

  let lookup_function_option (id:Ast.id) (c:t) : (Ll.ty * Ll.operand) option =
    try Some (lookup_function id c) with _ -> None
  
end

(* compiling OAT types ------------------------------------------------------ *)

(* The mapping of source types onto LLVMlite is straightforward. Booleans and ints
   are represented as the corresponding integer types. OAT strings are
   pointers to bytes (I8). Arrays are the most interesting type: they are
   represented as pointers to structs where the first component is the number
   of elements in the following array.

   The trickiest part of this project will be satisfying LLVM's rudimentary type
   system. Recall that global arrays in LLVMlite need to be declared with their
   length in the type to statically allocate the right amount of memory. The 
   global strings and arrays you emit will therefore have a more specific type
   annotation than the output of cmp_rty. You will have to carefully bitcast
   gids to satisfy the LLVM type checker.
*)

let rec cmp_ty : Ast.ty -> Ll.ty = function
  | Ast.TBool  -> I1
  | Ast.TInt   -> I64
  | Ast.TRef r -> Ptr (cmp_rty r)

and cmp_rty : Ast.rty -> Ll.ty = function
  | Ast.RString  -> I8
  | Ast.RArray u -> Struct [I64; Array(0, cmp_ty u)]
  | Ast.RFun (ts, t) -> 
      let args, ret = cmp_fty (ts, t) in
      Fun (args, ret)

and cmp_ret_ty : Ast.ret_ty -> Ll.ty = function
  | Ast.RetVoid  -> Void
  | Ast.RetVal t -> cmp_ty t

and cmp_fty (ts, r) : Ll.fty =
  List.map cmp_ty ts, cmp_ret_ty r


let typ_of_binop : Ast.binop -> Ast.ty * Ast.ty * Ast.ty = function
  | Add | Mul | Sub | Shl | Shr | Sar | IAnd | IOr -> (TInt, TInt, TInt)
  | Eq | Neq | Lt | Lte | Gt | Gte -> (TInt, TInt, TBool)
  | And | Or -> (TBool, TBool, TBool)

let typ_of_unop : Ast.unop -> Ast.ty * Ast.ty = function
  | Neg | Bitnot -> (TInt, TInt)
  | Lognot       -> (TBool, TBool)

(* Compiler Invariants

   The LLVM IR type of a variable (whether global or local) that stores an Oat
   array value (or any other reference type, like "string") will always be a
   double pointer.  In general, any Oat variable of Oat-type t will be
   represented by an LLVM IR value of type Ptr (cmp_ty t).  So the Oat variable
   x : int will be represented by an LLVM IR value of type i64*, y : string will
   be represented by a value of type i8**, and arr : int[] will be represented
   by a value of type {i64, [0 x i64]}**.  Whether the LLVM IR type is a
   "single" or "double" pointer depends on whether t is a reference type.

   We can think of the compiler as paying careful attention to whether a piece
   of Oat syntax denotes the "value" of an expression or a pointer to the
   "storage space associated with it".  This is the distinction between an
   "expression" and the "left-hand-side" of an assignment statement.  Compiling
   an Oat variable identifier as an expression ("value") does the load, so
   cmp_exp called on an Oat variable of type t returns (code that) generates a
   LLVM IR value of type cmp_ty t.  Compiling an identifier as a left-hand-side
   does not do the load, so cmp_lhs called on an Oat variable of type t returns
   and operand of type (cmp_ty t)*.  Extending these invariants to account for
   array accesses: the assignment e1[e2] = e3; treats e1[e2] as a
   left-hand-side, so we compile it as follows: compile e1 as an expression to
   obtain an array value (which is of pointer of type {i64, [0 x s]}* ).
   compile e2 as an expression to obtain an operand of type i64, generate code
   that uses getelementptr to compute the offset from the array value, which is
   a pointer to the "storage space associated with e1[e2]".

   On the other hand, compiling e1[e2] as an expression (to obtain the value of
   the array), we can simply compile e1[e2] as a left-hand-side and then do the
   load.  So cmp_exp and cmp_lhs are mutually recursive.  [[Actually, as I am
   writing this, I think it could make sense to factor the Oat grammar in this
   way, which would make things clearer, I may do that for next time around.]]

 
   Consider globals7.oat

   /--------------- globals7.oat ------------------ 
   global arr = int[] null;

   int foo() { 
     var x = new int[3]; 
     arr = x; 
     x[2] = 3; 
     return arr[2]; 
   }
   /------------------------------------------------

   The translation (given by cmp_ty) of the type int[] is {i64, [0 x i64}* so
   the corresponding LLVM IR declaration will look like:

   @arr = global { i64, [0 x i64] }* null

   This means that the type of the LLVM IR identifier @arr is {i64, [0 x i64]}**
   which is consistent with the type of a locally-declared array variable.

   The local variable x would be allocated and initialized by (something like)
   the following code snippet.  Here %_x7 is the LLVM IR uid containing the
   pointer to the "storage space" for the Oat variable x.

   %_x7 = alloca { i64, [0 x i64] }*                              ;; (1)
   %_raw_array5 = call i64*  @oat_alloc_array(i64 3)              ;; (2)
   %_array6 = bitcast i64* %_raw_array5 to { i64, [0 x i64] }*    ;; (3)
   store { i64, [0 x i64]}* %_array6, { i64, [0 x i64] }** %_x7   ;; (4)

   (1) note that alloca uses cmp_ty (int[]) to find the type, so %_x7 has 
       the same type as @arr 

   (2) @oat_alloc_array allocates len+1 i64's 

   (3) we have to bitcast the result of @oat_alloc_array so we can store it
        in %_x7 

   (4) stores the resulting array value (itself a pointer) into %_x7 

  The assignment arr = x; gets compiled to (something like):

  %_x8 = load { i64, [0 x i64] }*, { i64, [0 x i64] }** %_x7     ;; (5)
  store {i64, [0 x i64] }* %_x8, { i64, [0 x i64] }** @arr       ;; (6)

  (5) load the array value (a pointer) that is stored in the address pointed 
      to by %_x7 

  (6) store the array value (a pointer) into @arr 

  The assignment x[2] = 3; gets compiled to (something like):

  %_x9 = load { i64, [0 x i64] }*, { i64, [0 x i64] }** %_x7      ;; (7)
  %_index_ptr11 = getelementptr { i64, [0 x  i64] }, 
                  { i64, [0 x i64] }* %_x9, i32 0, i32 1, i32 2   ;; (8)
  store i64 3, i64* %_index_ptr11                                 ;; (9)

  (7) as above, load the array value that is stored %_x7 

  (8) calculate the offset from the array using GEP

  (9) store 3 into the array

  Finally, return arr[2]; gets compiled to (something like) the following.
  Note that the way arr is treated is identical to x.  (Once we set up the
  translation, there is no difference between Oat globals and locals, except
  how their storage space is initially allocated.)

  %_arr12 = load { i64, [0 x i64] }*, { i64, [0 x i64] }** @arr    ;; (10)
  %_index_ptr14 = getelementptr { i64, [0 x i64] },                
                 { i64, [0 x i64] }* %_arr12, i32 0, i32 1, i32 2  ;; (11)
  %_index15 = load i64, i64* %_index_ptr14                         ;; (12)
  ret i64 %_index15

  (10) just like for %_x9, load the array value that is stored in @arr 

  (11)  calculate the array index offset

  (12) load the array value at the index 

*)

(* Global initialized arrays:

  There is another wrinkle: To compile global initialized arrays like in the
  globals4.oat, it is helpful to do a bitcast once at the global scope to
  convert the "precise type" required by the LLVM initializer to the actual
  translation type (which sets the array length to 0).  So for globals4.oat,
  the arr global would compile to (something like):

  @arr = global { i64, [0 x i64] }* bitcast 
           ({ i64, [4 x i64] }* @_global_arr5 to { i64, [0 x i64] }* ) 
  @_global_arr5 = global { i64, [4 x i64] } 
                  { i64 4, [4 x i64] [ i64 1, i64 2, i64 3, i64 4 ] }

*) 



(* Some useful helper functions *)

(* Generate a fresh temporary identifier. Since OAT identifiers cannot begin
   with an underscore, these should not clash with any source variables *)
let gensym : string -> string =
  let c = ref 0 in
  fun (s:string) -> incr c; Printf.sprintf "_%s%d" s (!c)

(* Amount of space an Oat type takes when stored in the satck, in bytes.  
   Note that since structured values are manipulated by reference, all
   Oat values take 8 bytes on the stack.
*)
let size_oat_ty (t : Ast.ty) = 8L

(* Generate code to allocate a zero-initialized array of source type TRef (RArray t) of the
   given size. Note "size" is an operand whose value can be computed at
   runtime *)
let oat_alloc_array (t:Ast.ty) (size:Ll.operand) : Ll.ty * operand * stream =
  let ans_id, arr_id = gensym "array", gensym "raw_array" in
  let ans_ty = cmp_ty @@ TRef (RArray t) in
  let arr_ty = Ptr I64 in
  ans_ty, Id ans_id, lift
    [ arr_id, Call(arr_ty, Gid "oat_alloc_array", [I64, size])
    ; ans_id, Bitcast(arr_ty, Id arr_id, ans_ty) ]

(* Compiles an expression exp in context c, outputting the Ll operand that will
   recieve the value of the expression, and the stream of instructions
   implementing the expression. 

   Tips:
   - use the provided cmp_ty function!

   - string literals (CStr s) should be hoisted. You'll need to make sure
     either that the resulting gid has type (Ptr I8), or, if the gid has type
     [n x i8] (where n is the length of the string), convert the gid to a 
     (Ptr I8), e.g., by using getelementptr.

   - use the provided "oat_alloc_array" function to implement literal arrays
     (CArr) and the (NewArr) expressions

*)

let rec cmp_exp (c:Ctxt.t) (exp:Ast.exp node) : Ll.ty * Ll.operand * stream =
  match exp.elt with
  | CNull(r) -> 
    let uid = gensym "sucuk" in 
    (I64,Ll.Id(uid), [I(uid, Binop(Add, Ptr(cmp_rty r), Const(0L), Const(0L)))] )

  | CBool(bo) -> 
    let b = if bo then 1L else 0L in 
    let uid = gensym "sucuk" in
      (I1,Ll.Id(uid), [I(uid, Binop(Add, I1, Const(0L), Const(b)))] )

  | CInt(i) -> 
    let uid = gensym "sucuk" in 
    (I64,Ll.Id(uid), [I(uid, Binop(Add, I64, Const(0L), Const(i)))] )

  | CStr(s) -> 
    let gid = gensym "sucuk" in            
    let uid = gensym "sucuk" in 
    (Ptr(I8),Ll.Gid(gid), 
    [
      G(gid, (Array(String.length s +1, I8), GString(s)));
      I(uid, Gep(Ptr(I8), Ll.Gid(gid), [Const(0L); Const(0L)]))
    ])
  | Id(i) ->
    let (ll_ty, ll_operand) = Ctxt.lookup i c in
    let uid = gensym "sucuk" in 
    (ll_ty, Ll.Id(uid),[
      I(uid, Load(Ptr(ll_ty), ll_operand))
    ])

  | Bop((ast_bop, e1, e2)) -> 
      (*convert ast binop to ast binop or ast binop*)
      
      (*rec call, compile both operands first*)
      let (ll_ty1, ll_o1, ll_stream1) = cmp_exp c e1 in
      let (ll_ty2, ll_o2, ll_stream2) = cmp_exp c e2 in
      let uid = gensym "sucuk" in 

      (*compiling ast binop gives us either an ll binop or an ll icmp instruction
      we need to match on the operand & opcode types to decide
      *)
      let ast_types = typ_of_binop ast_bop in
      let (ll_ret_ty, _, _) = ast_types in
      begin match ast_types with
        | (TInt, TInt, TInt) -> let ll_bop = 
          begin match ast_bop with
            | Add -> (Ll.Add)
            | Sub -> (Ll.Sub)
            | Mul -> (Ll.Mul)
            | IAnd -> (Ll.And)
            | IOr -> (Ll.Or)
            | Shl -> (Ll.Shl)
            | Shr -> (Ll.Lshr)
            | Sar -> (Ll.Ashr)
            | _ -> failwith "ll_ret_ty doesn't match ll opcode"
          end in
          (I64 , Ll.Id(uid), ll_stream1@ll_stream2@[I(uid, Binop(ll_bop , cmp_ty ll_ret_ty, ll_o1, ll_o2))])

        | (TBool, TBool, TBool) -> let ll_bop = 
          begin match ast_bop with
            | And -> (Ll.And)
            | Or -> (Ll.Or)
            | _ -> failwith "ll_ret_ty doesn't match ll opcode"
          end in
          (I64 , Ll.Id(uid),ll_stream1@ll_stream2@[I(uid, Binop(ll_bop , cmp_ty ll_ret_ty, ll_o1, ll_o2))])

        | (TBool, TInt, TInt) -> let ll_cnd = 
          begin match ast_bop with
            | Eq -> (Ll.Eq)
            | Neq -> (Ll.Ne)
            | Lt -> (Ll.Slt)
            | Lte -> (Ll.Sle)
            | Gt -> (Ll.Sgt)
            | Gte -> (Ll.Sge)
            | _ -> failwith "ll_ret_ty doesn't match ll opcode"
          end in
          (I1 , Ll.Id(uid),ll_stream1@ll_stream2@[I(uid, Icmp(ll_cnd , cmp_ty ll_ret_ty, ll_o1, ll_o2))])   
        | _ -> failwith "there are unmatched ast_types cases"
        end

  | _ -> failwith "ur an fagit"

(* Compile a statement in context c with return typ rt. Return a new context, 
   possibly extended with new local bindings, and the instruction stream
   implementing the statement.

   Left-hand-sides of assignment statements must either be OAT identifiers,
   or an index into some arbitrary expression of array type. Otherwise, the
   program is not well-formed and your compiler may throw an error.

   Tips:
   - for local variable declarations, you will need to emit Allocas in the
     entry block of the current function using the E() constructor.

   - don't forget to add a bindings to the context for local variable 
     declarations
   
   - you can avoid some work by translating For loops to the corresponding
     While loop, building the AST and recursively calling cmp_stmt

   - you might find it helpful to reuse the code you wrote for the Call
     expression to implement the SCall statement

   - compiling the left-hand-side of an assignment is almost exactly like
     compiling the Id or Index expression. Instead of loading the resulting
     pointer, you just need to store to it!

 *)

let rec cmp_stmt (c:Ctxt.t) (rt:Ll.ty) (stmt:Ast.stmt node) : Ctxt.t * stream =
  begin match stmt.elt with
    | Ret e -> begin match e with
      | None -> (c, [T(Ll.Ret(rt, None))])
      | Some e -> let (ty, uid, stream) = cmp_exp c e in
        (c, stream@[T(Ll.Ret(ty, Some uid))])
    end

    | Decl (id, e) -> let (decl_ty, result_uid, stream) = cmp_exp c e in
      let store_id = gensym "sucuk" in
      let new_context = Ctxt.add c id (decl_ty, Ll.Id store_id) in
      (new_context, 
        [E (store_id, Alloca(decl_ty))]@
        stream@
        [I (gensym "sucuk", Store(decl_ty, result_uid, Ll.Id store_id))])

    | If (e, if_block, else_block) -> 
      let (cnd_op_ty, cnd_op_uid, cnd_stream) = cmp_exp c e in
      begin match cnd_op_ty with
      | I1 -> 
        (*everything from then and else blocks is added to ctxt*)
        let (_, then_stream) = cmp_block c rt (if_block) in
        let (_, else_stream) = cmp_block c rt (if_block) in 

        let option_id = Ll.Id (gensym "sucuk") in
        let then_lbl = gensym "then" in 
        let else_lbl = gensym "else" in 
        let merge_lbl = gensym "merge" in 

        (c, cnd_stream@[I (gensym "sucuk", Icmp(Eq, cnd_op_ty, cnd_op_uid, Ll.Const(1L)))]@
          [T (Ll.Cbr(option_id, then_lbl, else_lbl))]@
          (*then block*)
          [L(then_lbl)]@
          then_stream@
          [T (Ll.Br(merge_lbl))]@
          (*else block*)
          [L(else_lbl)]@
          else_stream@
          [T (Ll.Br(merge_lbl))]@
          (*merge*)
          [L(merge_lbl)])
      | _ -> failwith "cnd operand is not Boolean"
    end
<<<<<<< HEAD
    | _ -> failwith "stmt not implemented"
=======

    | While (e, body_bl) -> 
      let (cnd_op_ty, cnd_op_uid, cnd_stream) = cmp_exp c e in
      begin match cnd_op_ty with
      | I1 -> 
        (*everything from then and else blocks is added to ctxt*)
        let (_, body_stream) = cmp_block c rt (body_bl) in

        let option_id = Ll.Id (gensym "sucuk") in
        let pre_lbl = gensym "pre" in 
        let body_lbl = gensym "else" in 
        let post_lbl = gensym "post" in 

        (c, [T (Ll.Br(pre_lbl))]@
          [L(pre_lbl)]@
          cnd_stream@[I (gensym "sucuk", Icmp(Eq, cnd_op_ty, cnd_op_uid, Ll.Const(1L)))]@
          [T (Ll.Cbr(option_id, body_lbl, post_lbl))]@
          (*body block*)
          [L(body_lbl)]@
          body_stream@
          [T (Ll.Br(pre_lbl))]@
          (*post*)
          [L(post_lbl)])
      | _ -> failwith "cnd operand is not Boolean"
    end

    | _ -> (c, [])
>>>>>>> bf5c01e7
  end 

(* Compile a series of statements *)
and cmp_block (c:Ctxt.t) (rt:Ll.ty) (stmts:Ast.block) : Ctxt.t * stream =
  print_endline @@ "Length of stmts: "^(Int.to_string (List.length stmts));
  List.fold_left (fun (c, code) s -> 
      let c, stmt_code = cmp_stmt c rt s in
      c, code @ stmt_code
    ) (c,[]) (stmts)



(* Adds each function identifer to the context at an
   appropriately translated type.  

   NOTE: The Gid of a function is just its source name
*)
let cmp_function_ctxt (c:Ctxt.t) (p:Ast.prog) : Ctxt.t =
    List.fold_left (fun c -> function
      | Ast.Gfdecl { elt={ frtyp; fname; args } } ->
         let ft = TRef (RFun (List.map fst args, frtyp)) in
         Ctxt.add c fname (cmp_ty ft, Gid fname)
      | _ -> c
    ) c p 

let ast_type_of_ast_exp (e:Ast.exp) : Ast.ty =
  match e with
  | CNull rty -> TRef rty
  | CBool bool -> TBool
  | CInt int -> TInt
  | CStr string -> TRef RString
  | CArr(t, el) -> TRef (RArray t)
  | _ -> TInt
    
(* Populate a context with bindings for global variables 
mapping OAT identifiers to LLVMlite gids and their types.

Only a small subset of OAT expressions can be used as global initializers
in well-formed programs. (The constructors starting with C). 
*)
let cmp_global_ctxt (c:Ctxt.t) (p:Ast.prog) : Ctxt.t =
  let rec rec_gctxt (rem_prog:Ast.prog) :Ctxt.t =
    begin match rem_prog with
      | h::tl -> 
        let new_decl = begin match h with
          | Gvdecl n -> [(n.elt.name, (cmp_ty (ast_type_of_ast_exp n.elt.init.elt), Gid n.elt.name))]
          | Gfdecl n -> []
        end
      in new_decl@(rec_gctxt tl)
      | [] -> []
    end
  in

  (rec_gctxt p)@c 



(* Compile a function declaration in global context c. Return the LLVMlite cfg
   and a list of global declarations containing the string literals appearing
   in the function.

   You will need to
   1. Allocate stack space for the function parameters using Alloca
   2. Store the function arguments in their corresponding alloca'd stack slot
   3. Extend the context with bindings for function variables
   4. Compile the body of the function using cmp_block
   5. Use cfg_of_stream to produce a LLVMlite cfg from 
 *)

let cmp_fdecl (c:Ctxt.t) (f:Ast.fdecl node) : Ll.fdecl * (Ll.gid * Ll.gdecl) list =
  
  (* creates a list of Ll.ty form Ast.ty arguments *)
  let rec create_arg_types rem_args = 
    begin match rem_args with
    | h::tl -> 
      let (arg_type, arg_name) = h in
      [(cmp_ty arg_type)]@(create_arg_types tl)
      | [] -> []
    end
  in
  
  let arg_types = ((create_arg_types f.elt.args), (cmp_ret_ty f.elt.frtyp)) in
  
  (* fill Oat arg variable names into a list to use them as uids later *)
  let rec create_arg_uids rem_args = 
    begin match rem_args with
    | h::tl -> 
      let (arg_type, arg_name) = h in
      [(arg_name)]@(create_arg_uids tl)
      | [] -> []
    end
  in
  
  let arg_uids = create_arg_uids f.elt.args in
  
  
  (* fills the context with newly generated uid and arg variable name tuple e.g. (%arg_1, a) *)
  let rec add_args_to_ctxt c rem_args = 
    match rem_args with
    | [] -> c
    | h::tl -> 
      let (arg_type, arg_name) = h in
      let ptr = gensym f.elt.fname in
      let new_ctxt = Ctxt.add c arg_name (cmp_ty arg_type, Ll.Id(ptr)) in
      add_args_to_ctxt new_ctxt tl
  in
  let ctxt_with_args = add_args_to_ctxt c f.elt.args in
    

  
  (* generates a stream, that returns the instructions to copy the args to the stack.
  The pointers to the args have already been assigned in the context *)
  
  let rec arg_loop rem_args = 
    
    begin match rem_args with
    | [] -> []
    | h::tl -> 
      let (ast_ty, ast_id) = h in
      let (ll_ty,ptr_to_arg) = Ctxt.lookup ast_id ctxt_with_args in (* Pointer to arg variable *)
      let uid_of_arg = 
        match ptr_to_arg with
        | Ll.Id(uid) -> uid
        | _ -> failwith "Arg operand was no uid"
      in
      let stream_of_this_args = [
        I(uid_of_arg, Alloca(ll_ty));
        I(gensym f.elt.fname, Store(ll_ty, Ll.Id(ast_id), ptr_to_arg ))
        ] in
        let stream_of_other_args = arg_loop tl in
        stream_of_this_args@stream_of_other_args
      end
    in
  
  let args_stream = arg_loop f.elt.args in

  let (some_ctxt, body_stream) = cmp_block ctxt_with_args (cmp_ret_ty f.elt.frtyp) (f.elt.body) in

  let (body,globals) = cfg_of_stream ( List.rev (args_stream@body_stream)) in

  ({f_ty = arg_types; f_param = arg_uids; f_cfg = body},globals)

(* Compile a global initializer, returning the resulting LLVMlite global
   declaration, and a list of additional global declarations.

   Tips:
   - Only CNull, CBool, CInt, CStr, and CArr can appear as global initializers
     in well-formed OAT programs. Your compiler may throw an error for the other
     cases

   - OAT arrays are always handled via pointers. A global array of arrays will
     be an array of pointers to arrays emitted as additional global declarations.
*)

let rec cmp_gexp (c:Ctxt.t) (e:Ast.exp node) : Ll.gdecl * (Ll.gid * Ll.gdecl) list =

  let main_ty =
    cmp_ty (ast_type_of_ast_exp e.elt)
  in

  let main_ginit = 
    match e.elt with
    | CNull(n) -> GNull
    | CBool(b) -> if b then GInt(1L) else GInt(0L)
    | CInt(i) -> GInt(i)
    | CStr(s) -> GString(s)
    | CArr(t,es) ->  GNull
    | _ ->  GNull (* TODO: Throw error *)
  in  

  let main_gdecl =
    (main_ty, main_ginit)
  in

  (main_gdecl,[])

(* Oat internals function context ------------------------------------------- *)
let internals = [
    "oat_alloc_array",         Ll.Fun ([I64], Ptr I64)
  ]

(* Oat builtin function context --------------------------------------------- *)
let builtins =
  [ "array_of_string",  cmp_rty @@ RFun ([TRef RString], RetVal (TRef(RArray TInt)))
  ; "string_of_array",  cmp_rty @@ RFun ([TRef(RArray TInt)], RetVal (TRef RString))
  ; "length_of_string", cmp_rty @@ RFun ([TRef RString],  RetVal TInt)
  ; "string_of_int",    cmp_rty @@ RFun ([TInt],  RetVal (TRef RString))
  ; "string_cat",       cmp_rty @@ RFun ([TRef RString; TRef RString], RetVal (TRef RString))
  ; "print_string",     cmp_rty @@ RFun ([TRef RString],  RetVoid)
  ; "print_int",        cmp_rty @@ RFun ([TInt],  RetVoid)
  ; "print_bool",       cmp_rty @@ RFun ([TBool], RetVoid)
  ]

(* Compile a OAT program to LLVMlite *)
let cmp_prog (p:Ast.prog) : Ll.prog =
  (* add built-in functions to context *)
  let init_ctxt = 
    List.fold_left (fun c (i, t) -> Ctxt.add c i (Ll.Ptr t, Gid i))
      Ctxt.empty builtins
  in
  let fc = cmp_function_ctxt init_ctxt p in

  (* build global variable context *)
  let c = cmp_global_ctxt fc p in

  (* compile functions and global variables *)
  let fdecls, gdecls = 
    List.fold_right (fun d (fs, gs) ->
        match d with
        | Ast.Gvdecl { elt=gd } -> 
           let ll_gd, gs' = cmp_gexp c gd.init in
           (fs, (gd.name, ll_gd)::gs' @ gs)
        | Ast.Gfdecl fd ->
           let fdecl, gs' = cmp_fdecl c fd in
           (fd.elt.fname,fdecl)::fs, gs' @ gs
      ) p ([], [])
  in

  (* gather external declarations *)
  let edecls = internals @ builtins in
  { tdecls = []; gdecls; fdecls; edecls }<|MERGE_RESOLUTION|>--- conflicted
+++ resolved
@@ -457,9 +457,6 @@
           [L(merge_lbl)])
       | _ -> failwith "cnd operand is not Boolean"
     end
-<<<<<<< HEAD
-    | _ -> failwith "stmt not implemented"
-=======
 
     | While (e, body_bl) -> 
       let (cnd_op_ty, cnd_op_uid, cnd_stream) = cmp_exp c e in
@@ -486,8 +483,7 @@
       | _ -> failwith "cnd operand is not Boolean"
     end
 
-    | _ -> (c, [])
->>>>>>> bf5c01e7
+    | _ -> failwith "stmt not implemented"
   end 
 
 (* Compile a series of statements *)
