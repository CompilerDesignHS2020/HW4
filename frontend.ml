open Ll
open Llutil
open Ast

(* instruction streams ------------------------------------------------------ *)

(* As in the last project, we'll be working with a flattened representation
   of LLVMlite programs to make emitting code easier. This version
   additionally makes it possible to emit elements will be gathered up and
   "hoisted" to specific parts of the constructed CFG
   - G of gid * Ll.gdecl: allows you to output global definitions in the middle
     of the instruction stream. You will find this useful for compiling string
     literals
   - E of uid * insn: allows you to emit an instruction that will be moved up
     to the entry block of the current function. This will be useful for 
     compiling local variable declarations
*)

type elt = 
  | L of Ll.lbl             (* block labels *)
  | I of uid * Ll.insn      (* instruction *)
  | T of Ll.terminator      (* block terminators *)
  | G of gid * Ll.gdecl     (* hoisted globals (usually strings) *)
  | E of uid * Ll.insn      (* hoisted entry block instructions *)

type stream = elt list
let ( >@ ) x y = y @ x
let ( >:: ) x y = y :: x
let lift : (uid * insn) list -> stream = List.rev_map (fun (x,i) -> I (x,i))

(* Build a CFG and collection of global variable definitions from a stream *)
let cfg_of_stream (code:stream) : Ll.cfg * (Ll.gid * Ll.gdecl) list  =
    let gs, einsns, insns, term_opt, blks = List.fold_left
      (fun (gs, einsns, insns, term_opt, blks) e ->
        match e with
        | L l ->
           begin match term_opt with
           | None -> 
              if (List.length insns) = 0 then (gs, einsns, [], None, blks)
              else failwith @@ Printf.sprintf "build_cfg: block labeled %s has\
                                               no terminator" l
           | Some term ->
              (gs, einsns, [], None, (l, {insns; term})::blks)
           end
        | T t  -> (gs, einsns, [], Some (Llutil.Parsing.gensym "tmn", t), blks)
        | I (uid,insn)  -> (gs, einsns, (uid,insn)::insns, term_opt, blks)
        | G (gid,gdecl) ->  ((gid,gdecl)::gs, einsns, insns, term_opt, blks)
        | E (uid,i) -> (gs, (uid, i)::einsns, insns, term_opt, blks)
      ) ([], [], [], None, []) code
    in
    match term_opt with
    | None -> failwith "build_cfg: entry block has no terminator" 
    | Some term -> 
       let insns = einsns @ insns in
       ({insns; term}, blks), gs


(* compilation contexts ----------------------------------------------------- *)

(* To compile OAT variables, we maintain a mapping of source identifiers to the
   corresponding LLVMlite operands. Bindings are added for global OAT variables
   and local variables that are in scope. *)

module Ctxt = struct

  type t = (Ast.id * (Ll.ty * Ll.operand)) list
  let empty = []

  (* Add a binding to the context *)
  let add (c:t) (id:id) (bnd:Ll.ty * Ll.operand) : t = (id,bnd)::c

  (* Lookup a binding in the context *)
  let lookup (id:Ast.id) (c:t) : Ll.ty * Ll.operand =
    List.assoc id c

  (* Lookup a function, fail otherwise *)
  let lookup_function (id:Ast.id) (c:t) : Ll.ty * Ll.operand =
    match List.assoc id c with
    | Ptr (Fun (args, ret)), g -> Ptr (Fun (args, ret)), g
    | _ -> failwith @@ id ^ " not bound to a function"

  let lookup_function_option (id:Ast.id) (c:t) : (Ll.ty * Ll.operand) option =
    try Some (lookup_function id c) with _ -> None
  
end

(* compiling OAT types ------------------------------------------------------ *)

(* The mapping of source types onto LLVMlite is straightforward. Booleans and ints
   are represented as the corresponding integer types. OAT strings are
   pointers to bytes (I8). Arrays are the most interesting type: they are
   represented as pointers to structs where the first component is the number
   of elements in the following array.

   The trickiest part of this project will be satisfying LLVM's rudimentary type
   system. Recall that global arrays in LLVMlite need to be declared with their
   length in the type to statically allocate the right amount of memory. The 
   global strings and arrays you emit will therefore have a more specific type
   annotation than the output of cmp_rty. You will have to carefully bitcast
   gids to satisfy the LLVM type checker.
*)

let rec cmp_ty : Ast.ty -> Ll.ty = function
  | Ast.TBool  -> I1
  | Ast.TInt   -> I64
  | Ast.TRef r -> Ptr (cmp_rty r)

and cmp_rty : Ast.rty -> Ll.ty = function
  | Ast.RString  -> I8
  | Ast.RArray u -> Struct [I64; Array(0, cmp_ty u)]
  | Ast.RFun (ts, t) -> 
      let args, ret = cmp_fty (ts, t) in
      Fun (args, ret)

and cmp_ret_ty : Ast.ret_ty -> Ll.ty = function
  | Ast.RetVoid  -> Void
  | Ast.RetVal t -> cmp_ty t

and cmp_fty (ts, r) : Ll.fty =
  List.map cmp_ty ts, cmp_ret_ty r


let typ_of_binop : Ast.binop -> Ast.ty * Ast.ty * Ast.ty = function
  | Add | Mul | Sub | Shl | Shr | Sar | IAnd | IOr -> (TInt, TInt, TInt)
  | Eq | Neq | Lt | Lte | Gt | Gte -> (TInt, TInt, TBool)
  | And | Or -> (TBool, TBool, TBool)

let typ_of_unop : Ast.unop -> Ast.ty * Ast.ty = function
  | Neg | Bitnot -> (TInt, TInt)
  | Lognot       -> (TBool, TBool)

(* Compiler Invariants

   The LLVM IR type of a variable (whether global or local) that stores an Oat
   array value (or any other reference type, like "string") will always be a
   double pointer.  In general, any Oat variable of Oat-type t will be
   represented by an LLVM IR value of type Ptr (cmp_ty t).  So the Oat variable
   x : int will be represented by an LLVM IR value of type i64*, y : string will
   be represented by a value of type i8**, and arr : int[] will be represented
   by a value of type {i64, [0 x i64]}**.  Whether the LLVM IR type is a
   "single" or "double" pointer depends on whether t is a reference type.

   We can think of the compiler as paying careful attention to whether a piece
   of Oat syntax denotes the "value" of an expression or a pointer to the
   "storage space associated with it".  This is the distinction between an
   "expression" and the "left-hand-side" of an assignment statement.  Compiling
   an Oat variable identifier as an expression ("value") does the load, so
   cmp_exp called on an Oat variable of type t returns (code that) generates a
   LLVM IR value of type cmp_ty t.  Compiling an identifier as a left-hand-side
   does not do the load, so cmp_lhs called on an Oat variable of type t returns
   and operand of type (cmp_ty t)*.  Extending these invariants to account for
   array accesses: the assignment e1[e2] = e3; treats e1[e2] as a
   left-hand-side, so we compile it as follows: compile e1 as an expression to
   obtain an array value (which is of pointer of type {i64, [0 x s]}* ).
   compile e2 as an expression to obtain an operand of type i64, generate code
   that uses getelementptr to compute the offset from the array value, which is
   a pointer to the "storage space associated with e1[e2]".

   On the other hand, compiling e1[e2] as an expression (to obtain the value of
   the array), we can simply compile e1[e2] as a left-hand-side and then do the
   load.  So cmp_exp and cmp_lhs are mutually recursive.  [[Actually, as I am
   writing this, I think it could make sense to factor the Oat grammar in this
   way, which would make things clearer, I may do that for next time around.]]

 
   Consider globals7.oat

   /--------------- globals7.oat ------------------ 
   global arr = int[] null;

   int foo() { 
     var x = new int[3]; 
     arr = x; 
     x[2] = 3; 
     return arr[2]; 
   }
   /------------------------------------------------

   The translation (given by cmp_ty) of the type int[] is {i64, [0 x i64}* so
   the corresponding LLVM IR declaration will look like:

   @arr = global { i64, [0 x i64] }* null

   This means that the type of the LLVM IR identifier @arr is {i64, [0 x i64]}**
   which is consistent with the type of a locally-declared array variable.

   The local variable x would be allocated and initialized by (something like)
   the following code snippet.  Here %_x7 is the LLVM IR uid containing the
   pointer to the "storage space" for the Oat variable x.

   %_x7 = alloca { i64, [0 x i64] }*                              ;; (1)
   %_raw_array5 = call i64*  @oat_alloc_array(i64 3)              ;; (2)
   %_array6 = bitcast i64* %_raw_array5 to { i64, [0 x i64] }*    ;; (3)
   store { i64, [0 x i64]}* %_array6, { i64, [0 x i64] }** %_x7   ;; (4)

   (1) note that alloca uses cmp_ty (int[]) to find the type, so %_x7 has 
       the same type as @arr 

   (2) @oat_alloc_array allocates len+1 i64's 

   (3) we have to bitcast the result of @oat_alloc_array so we can store it
        in %_x7 

   (4) stores the resulting array value (itself a pointer) into %_x7 

  The assignment arr = x; gets compiled to (something like):

  %_x8 = load { i64, [0 x i64] }*, { i64, [0 x i64] }** %_x7     ;; (5)
  store {i64, [0 x i64] }* %_x8, { i64, [0 x i64] }** @arr       ;; (6)

  (5) load the array value (a pointer) that is stored in the address pointed 
      to by %_x7 

  (6) store the array value (a pointer) into @arr 

  The assignment x[2] = 3; gets compiled to (something like):

  %_x9 = load { i64, [0 x i64] }*, { i64, [0 x i64] }** %_x7      ;; (7)
  %_index_ptr11 = getelementptr { i64, [0 x  i64] }, 
                  { i64, [0 x i64] }* %_x9, i32 0, i32 1, i32 2   ;; (8)
  store i64 3, i64* %_index_ptr11                                 ;; (9)

  (7) as above, load the array value that is stored %_x7 

  (8) calculate the offset from the array using GEP

  (9) store 3 into the array

  Finally, return arr[2]; gets compiled to (something like) the following.
  Note that the way arr is treated is identical to x.  (Once we set up the
  translation, there is no difference between Oat globals and locals, except
  how their storage space is initially allocated.)

  %_arr12 = load { i64, [0 x i64] }*, { i64, [0 x i64] }** @arr    ;; (10)
  %_index_ptr14 = getelementptr { i64, [0 x i64] },                
                 { i64, [0 x i64] }* %_arr12, i32 0, i32 1, i32 2  ;; (11)
  %_index15 = load i64, i64* %_index_ptr14                         ;; (12)
  ret i64 %_index15

  (10) just like for %_x9, load the array value that is stored in @arr 

  (11)  calculate the array index offset

  (12) load the array value at the index 

*)

(* Global initialized arrays:

  There is another wrinkle: To compile global initialized arrays like in the
  globals4.oat, it is helpful to do a bitcast once at the global scope to
  convert the "precise type" required by the LLVM initializer to the actual
  translation type (which sets the array length to 0).  So for globals4.oat,
  the arr global would compile to (something like):

  @arr = global { i64, [0 x i64] }* bitcast 
           ({ i64, [4 x i64] }* @_global_arr5 to { i64, [0 x i64] }* ) 
  @_global_arr5 = global { i64, [4 x i64] } 
                  { i64 4, [4 x i64] [ i64 1, i64 2, i64 3, i64 4 ] }

*) 



(* Some useful helper functions *)

(* Generate a fresh temporary identifier. Since OAT identifiers cannot begin
   with an underscore, these should not clash with any source variables *)
let gensym : string -> string =
  let c = ref 0 in
  fun (s:string) -> incr c; Printf.sprintf "_%s%d" s (!c)

(* Amount of space an Oat type takes when stored in the satck, in bytes.  
   Note that since structured values are manipulated by reference, all
   Oat values take 8 bytes on the stack.
*)
let size_oat_ty (t : Ast.ty) = 8L

(* Generate code to allocate a zero-initialized array of source type TRef (RArray t) of the
   given size. Note "size" is an operand whose value can be computed at
   runtime *)
let oat_alloc_array (t:Ast.ty) (size:Ll.operand) : Ll.ty * operand * stream =
  let ans_id, arr_id = gensym "array", gensym "raw_array" in
  let ans_ty = cmp_ty @@ TRef (RArray t) in
  let arr_ty = Ptr I64 in
  ans_ty, Id ans_id, lift
    [ arr_id, Call(arr_ty, Gid "oat_alloc_array", [I64, size])
    ; ans_id, Bitcast(arr_ty, Id arr_id, ans_ty) ]

(* Compiles an expression exp in context c, outputting the Ll operand that will
   recieve the value of the expression, and the stream of instructions
   implementing the expression. 

   Tips:
   - use the provided cmp_ty function!

   - string literals (CStr s) should be hoisted. You'll need to make sure
     either that the resulting gid has type (Ptr I8), or, if the gid has type
     [n x i8] (where n is the length of the string), convert the gid to a 
     (Ptr I8), e.g., by using getelementptr.

   - use the provided "oat_alloc_array" function to implement literal arrays
     (CArr) and the (NewArr) expressions

*)

let rec cmp_exp (c:Ctxt.t) (exp:Ast.exp node) : Ll.ty * Ll.operand * stream =
  match exp.elt with
  | CNull(r) -> 
    let uid = gensym "sucuk" in 
    (I64,Ll.Id(uid), [I(uid, Binop(Add, Ptr(cmp_rty r), Const(0L), Const(0L)))] )

  | CBool(bo) -> 
    let b = if bo then 1L else 0L in 
    let uid = gensym "sucuk" in
      (I1,Ll.Id(uid), [I(uid, Binop(Add, I1, Const(0L), Const(b)))] )

  | CInt(i) -> 
    let uid = gensym "sucuk" in 
    (I64,Ll.Id(uid), [I(uid, Binop(Add, I64, Const(0L), Const(i)))] )

  | CStr(s) -> 
    let gid = gensym "sucuk" in            
    let uid = gensym "sucuk" in 
    (Ptr(I8),Ll.Gid(gid), 
    [
      G(gid, (Array(String.length s +1, I8), GString(s)));
      I(uid, Gep(Ptr(I8), Ll.Gid(gid), [Const(0L); Const(0L)]))
    ])
  | Id(i) ->
    let (ll_ty, ll_operand) = Ctxt.lookup i c in
    let uid = gensym "sucuk" in 
    (ll_ty, Ll.Id(uid),[
      I(uid, Load(Ptr(ll_ty), ll_operand))
    ])

  | Bop((ast_bop, e1, e2)) -> 
      (*convert ast binop to ast binop or ast binop*)
      
      (*rec call, compile both operands first*)
      let (ll_ty1, ll_o1, ll_stream1) = cmp_exp c e1 in
      let (ll_ty2, ll_o2, ll_stream2) = cmp_exp c e2 in
      let uid = gensym "sucuk" in 

      (*compiling ast binop gives us either an ll binop or an ll icmp instruction
      we need to match on the operand & opcode types to decide
      *)
      let ast_types = typ_of_binop ast_bop in
      let (ll_ret_ty, _, _) = ast_types in
      begin match ast_types with
        | (TInt, TInt, TInt) -> let ll_bop = 
          begin match ast_bop with
            | Add -> (Ll.Add)
            | Sub -> (Ll.Sub)
            | Mul -> (Ll.Mul)
            | IAnd -> (Ll.And)
            | IOr -> (Ll.Or)
            | Shl -> (Ll.Shl)
            | Shr -> (Ll.Lshr)
            | Sar -> (Ll.Ashr)
            | _ -> failwith "ll_ret_ty doesn't match ll opcode"
          end in
          (I64 , Ll.Id(uid), ll_stream1@ll_stream2@[I(uid, Binop(ll_bop , cmp_ty ll_ret_ty, ll_o1, ll_o2))])

        | (TBool, TBool, TBool) -> let ll_bop = 
          begin match ast_bop with
            | And -> (Ll.And)
            | Or -> (Ll.Or)
            | _ -> failwith "ll_ret_ty doesn't match ll opcode"
          end in
          (I64 , Ll.Id(uid),ll_stream1@ll_stream2@[I(uid, Binop(ll_bop , cmp_ty ll_ret_ty, ll_o1, ll_o2))])

        | (TBool, TInt, TInt) -> let ll_cnd = 
          begin match ast_bop with
            | Eq -> (Ll.Eq)
            | Neq -> (Ll.Ne)
            | Lt -> (Ll.Slt)
            | Lte -> (Ll.Sle)
            | Gt -> (Ll.Sgt)
            | Gte -> (Ll.Sge)
            | _ -> failwith "ll_ret_ty doesn't match ll opcode"
          end in
          (I1 , Ll.Id(uid),ll_stream1@ll_stream2@[I(uid, Icmp(ll_cnd , cmp_ty ll_ret_ty, ll_o1, ll_o2))])   
        | _ -> failwith "there are unmatched ast_types cases"
        end

  | _ -> failwith "ur an fagit"

(* Compile a statement in context c with return typ rt. Return a new context, 
   possibly extended with new local bindings, and the instruction stream
   implementing the statement.

   Left-hand-sides of assignment statements must either be OAT identifiers,
   or an index into some arbitrary expression of array type. Otherwise, the
   program is not well-formed and your compiler may throw an error.

   Tips:
   - for local variable declarations, you will need to emit Allocas in the
     entry block of the current function using the E() constructor.

   - don't forget to add a bindings to the context for local variable 
     declarations
   
   - you can avoid some work by translating For loops to the corresponding
     While loop, building the AST and recursively calling cmp_stmt

   - you might find it helpful to reuse the code you wrote for the Call
     expression to implement the SCall statement

   - compiling the left-hand-side of an assignment is almost exactly like
     compiling the Id or Index expression. Instead of loading the resulting
     pointer, you just need to store to it!

 *)

let rec cmp_stmt (c:Ctxt.t) (rt:Ll.ty) (stmt:Ast.stmt node) : Ctxt.t * stream =
  begin match stmt.elt with
    | Ret e -> begin match e with
      | None -> (c, [T(Ll.Ret(rt, None))])
      | Some e -> let (ty, uid, stream) = cmp_exp c e in
<<<<<<< HEAD
        (c, stream@[T(Ll.Ret(rt, Some uid))])
      end
    | Decl (id, e) -> let (ty, result_uid, stream) = cmp_exp c e in
      let store_id = gensym "sucuk" in
      let new_context = Ctxt.add c id (ty, Ll.Id store_id) in
      (new_context, 
        [E (store_id, Alloca(ty))]@
        stream@
        [I (gensym "sucuk", Store(ty, result_uid, Ll.Id store_id))])
    | _ -> failwith "stmt not implemented"
=======
        (c, stream@[T(Ll.Ret(ty, Some uid))])
    end

    | Decl (id, e) -> let (decl_ty, result_uid, stream) = cmp_exp c e in
      let store_id = gensym "sucuk" in
      let ll_id = Ll.Id store_id in
      (Ctxt.add c id (decl_ty, ll_id), [E (store_id, Alloca(decl_ty))]@
        stream@
        [E (gensym "sucuk", Store(decl_ty, result_uid, ll_id))])

    | If (e, if_block, else_block) -> 
      let (cnd_op_ty, cnd_op_uid, cnd_stream) = cmp_exp c e in
      begin match cnd_op_ty with
      | I1 -> 
        (*everything from then and else blocks is added to ctxt*)
        let (if_ctxt, if_stream) = cmp_block c rt (if_block) in
        let (else_ctxt, else_stream) = cmp_block if_ctxt rt (if_block) in 

        let option_id = Ll.Id (gensym "sucuk") in
        let then_lbl = gensym "then" in 
        let else_lbl = gensym "else" in 
        let merge_lbl = gensym "merge" in 

        (else_ctxt, cnd_stream@[I (gensym "sucuk", Icmp(Eq, cnd_op_ty, cnd_op_uid, Ll.Const(1L)))]@
          [T (Ll.Cbr(option_id, then_lbl, else_lbl))]@
          (*then block*)
          [L(then_lbl)]@
          if_stream@
          [T (Ll.Br(else_lbl))]@
          (*else block*)
          [L(else_lbl)]@
          else_stream@
          (*merge*)
          [T (Ll.Br(merge_lbl))]@
          [L(merge_lbl)])
      | _ -> failwith "cnd operand is not Boolean"
    end
    | _ -> (c, [])
>>>>>>> 9e28d152
  end 

(* Compile a series of statements *)
and cmp_block (c:Ctxt.t) (rt:Ll.ty) (stmts:Ast.block) : Ctxt.t * stream =
  List.fold_left (fun (c, code) s -> 
      let c, stmt_code = cmp_stmt c rt s in
      c, code >@ stmt_code
    ) (c,[]) stmts



(* Adds each function identifer to the context at an
   appropriately translated type.  

   NOTE: The Gid of a function is just its source name
*)
let cmp_function_ctxt (c:Ctxt.t) (p:Ast.prog) : Ctxt.t =
    List.fold_left (fun c -> function
      | Ast.Gfdecl { elt={ frtyp; fname; args } } ->
         let ft = TRef (RFun (List.map fst args, frtyp)) in
         Ctxt.add c fname (cmp_ty ft, Gid fname)
      | _ -> c
    ) c p 

let ast_type_of_ast_exp (e:Ast.exp) : Ast.ty =
  match e with
  | CNull rty -> TRef rty
  | CBool bool -> TBool
  | CInt int -> TInt
  | CStr string -> TRef RString
  | CArr(t, el) -> TRef (RArray t)
  | _ -> TInt
    
(* Populate a context with bindings for global variables 
mapping OAT identifiers to LLVMlite gids and their types.

Only a small subset of OAT expressions can be used as global initializers
in well-formed programs. (The constructors starting with C). 
*)
let cmp_global_ctxt (c:Ctxt.t) (p:Ast.prog) : Ctxt.t =
  let rec rec_gctxt (rem_prog:Ast.prog) :Ctxt.t =
    begin match rem_prog with
      | h::tl -> 
        let new_decl = begin match h with
          | Gvdecl n -> [(n.elt.name, (cmp_ty (ast_type_of_ast_exp n.elt.init.elt), Gid n.elt.name))]
          | Gfdecl n -> []
        end
      in new_decl@(rec_gctxt tl)
      | [] -> []
    end
  in

  (rec_gctxt p)@c 



(* Compile a function declaration in global context c. Return the LLVMlite cfg
   and a list of global declarations containing the string literals appearing
   in the function.

   You will need to
   1. Allocate stack space for the function parameters using Alloca
   2. Store the function arguments in their corresponding alloca'd stack slot
   3. Extend the context with bindings for function variables
   4. Compile the body of the function using cmp_block
   5. Use cfg_of_stream to produce a LLVMlite cfg from 
 *)

let cmp_fdecl (c:Ctxt.t) (f:Ast.fdecl node) : Ll.fdecl * (Ll.gid * Ll.gdecl) list =
  
  (* creates a list of Ll.ty form Ast.ty arguments *)
  let rec create_arg_types rem_args = 
    begin match rem_args with
    | h::tl -> 
      let (arg_type, arg_name) = h in
      [(cmp_ty arg_type)]@(create_arg_types tl)
      | [] -> []
    end
  in
  
  let arg_types = ((create_arg_types f.elt.args), (cmp_ret_ty f.elt.frtyp)) in
  
  (* fill Oat arg variable names into a list to use them as uids later *)
  let rec create_arg_uids rem_args = 
    begin match rem_args with
    | h::tl -> 
      let (arg_type, arg_name) = h in
      [(arg_name)]@(create_arg_uids tl)
      | [] -> []
    end
  in
  
  let arg_uids = create_arg_uids f.elt.args in
  
  
  (* fills the context with newly generated uid and arg variable name tuple e.g. (%arg_1, a) *)
  let rec add_args_to_ctxt c rem_args = 
    match rem_args with
    | [] -> c
    | h::tl -> 
      let (arg_type, arg_name) = h in
      let ptr = gensym f.elt.fname in
      let new_ctxt = Ctxt.add c arg_name (cmp_ty arg_type, Ll.Id(ptr)) in
      add_args_to_ctxt new_ctxt tl
  in
  let ctxt_with_args = add_args_to_ctxt c f.elt.args in
    

  
  (* generates a stream, that returns the instructions to copy the args to the stack.
  The pointers to the args have already been assigned in the context *)
  
  let rec arg_loop rem_args = 
    
    begin match rem_args with
    | [] -> []
    | h::tl -> 
      let (ast_ty, ast_id) = h in
      let (ll_ty,ptr_to_arg) = Ctxt.lookup ast_id ctxt_with_args in (* Pointer to arg variable *)
      let uid_of_arg = 
        match ptr_to_arg with
        | Ll.Id(uid) -> uid
        | _ -> failwith "Arg operand was no uid"
      in
      let stream_of_this_args = [
        I(uid_of_arg, Alloca(ll_ty));
        I(gensym f.elt.fname, Store(ll_ty, Ll.Id(ast_id), ptr_to_arg ))
        ] in
        let stream_of_other_args = arg_loop tl in
        stream_of_this_args@stream_of_other_args
      end
    in
  
  let args_stream = arg_loop f.elt.args in

  let (some_ctxt, body_stream) = cmp_block ctxt_with_args (cmp_ret_ty f.elt.frtyp) f.elt.body in

  let (body,globals) = cfg_of_stream (List.rev (args_stream@body_stream)) in

  ({f_ty = arg_types; f_param = arg_uids; f_cfg = body},globals)

(* Compile a global initializer, returning the resulting LLVMlite global
   declaration, and a list of additional global declarations.

   Tips:
   - Only CNull, CBool, CInt, CStr, and CArr can appear as global initializers
     in well-formed OAT programs. Your compiler may throw an error for the other
     cases

   - OAT arrays are always handled via pointers. A global array of arrays will
     be an array of pointers to arrays emitted as additional global declarations.
*)

let rec cmp_gexp (c:Ctxt.t) (e:Ast.exp node) : Ll.gdecl * (Ll.gid * Ll.gdecl) list =

  let main_ty =
    cmp_ty (ast_type_of_ast_exp e.elt)
  in

  let main_ginit = 
    match e.elt with
    | CNull(n) -> GNull
    | CBool(b) -> if b then GInt(1L) else GInt(0L)
    | CInt(i) -> GInt(i)
    | CStr(s) -> GString(s)
    | CArr(t,es) ->  GNull
    | _ ->  GNull (* TODO: Throw error *)
  in  

  let main_gdecl =
    (main_ty, main_ginit)
  in

  (main_gdecl,[])

(* Oat internals function context ------------------------------------------- *)
let internals = [
    "oat_alloc_array",         Ll.Fun ([I64], Ptr I64)
  ]

(* Oat builtin function context --------------------------------------------- *)
let builtins =
  [ "array_of_string",  cmp_rty @@ RFun ([TRef RString], RetVal (TRef(RArray TInt)))
  ; "string_of_array",  cmp_rty @@ RFun ([TRef(RArray TInt)], RetVal (TRef RString))
  ; "length_of_string", cmp_rty @@ RFun ([TRef RString],  RetVal TInt)
  ; "string_of_int",    cmp_rty @@ RFun ([TInt],  RetVal (TRef RString))
  ; "string_cat",       cmp_rty @@ RFun ([TRef RString; TRef RString], RetVal (TRef RString))
  ; "print_string",     cmp_rty @@ RFun ([TRef RString],  RetVoid)
  ; "print_int",        cmp_rty @@ RFun ([TInt],  RetVoid)
  ; "print_bool",       cmp_rty @@ RFun ([TBool], RetVoid)
  ]

(* Compile a OAT program to LLVMlite *)
let cmp_prog (p:Ast.prog) : Ll.prog =
  (* add built-in functions to context *)
  let init_ctxt = 
    List.fold_left (fun c (i, t) -> Ctxt.add c i (Ll.Ptr t, Gid i))
      Ctxt.empty builtins
  in
  let fc = cmp_function_ctxt init_ctxt p in

  (* build global variable context *)
  let c = cmp_global_ctxt fc p in

  (* compile functions and global variables *)
  let fdecls, gdecls = 
    List.fold_right (fun d (fs, gs) ->
        match d with
        | Ast.Gvdecl { elt=gd } -> 
           let ll_gd, gs' = cmp_gexp c gd.init in
           (fs, (gd.name, ll_gd)::gs' @ gs)
        | Ast.Gfdecl fd ->
           let fdecl, gs' = cmp_fdecl c fd in
           (fd.elt.fname,fdecl)::fs, gs' @ gs
      ) p ([], [])
  in

  (* gather external declarations *)
  let edecls = internals @ builtins in
  { tdecls = []; gdecls; fdecls; edecls }<|MERGE_RESOLUTION|>--- conflicted
+++ resolved
@@ -418,27 +418,16 @@
     | Ret e -> begin match e with
       | None -> (c, [T(Ll.Ret(rt, None))])
       | Some e -> let (ty, uid, stream) = cmp_exp c e in
-<<<<<<< HEAD
-        (c, stream@[T(Ll.Ret(rt, Some uid))])
-      end
-    | Decl (id, e) -> let (ty, result_uid, stream) = cmp_exp c e in
-      let store_id = gensym "sucuk" in
-      let new_context = Ctxt.add c id (ty, Ll.Id store_id) in
-      (new_context, 
-        [E (store_id, Alloca(ty))]@
-        stream@
-        [I (gensym "sucuk", Store(ty, result_uid, Ll.Id store_id))])
-    | _ -> failwith "stmt not implemented"
-=======
         (c, stream@[T(Ll.Ret(ty, Some uid))])
     end
 
     | Decl (id, e) -> let (decl_ty, result_uid, stream) = cmp_exp c e in
-      let store_id = gensym "sucuk" in
-      let ll_id = Ll.Id store_id in
-      (Ctxt.add c id (decl_ty, ll_id), [E (store_id, Alloca(decl_ty))]@
-        stream@
-        [E (gensym "sucuk", Store(decl_ty, result_uid, ll_id))])
+    let store_id = gensym "sucuk" in
+    let new_context = Ctxt.add c id (decl_ty, Ll.Id store_id) in
+    (new_context, 
+      [E (store_id, Alloca(decl_ty))]@
+      stream@
+      [I (gensym "sucuk", Store(decl_ty, result_uid, Ll.Id store_id))])
 
     | If (e, if_block, else_block) -> 
       let (cnd_op_ty, cnd_op_uid, cnd_stream) = cmp_exp c e in
@@ -467,8 +456,7 @@
           [L(merge_lbl)])
       | _ -> failwith "cnd operand is not Boolean"
     end
-    | _ -> (c, [])
->>>>>>> 9e28d152
+    | _ -> failwith "stmt not implemented"
   end 
 
 (* Compile a series of statements *)
