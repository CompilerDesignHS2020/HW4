--- conflicted
+++ resolved
@@ -337,12 +337,8 @@
     let (alloc_ty, arr_alloc_id, arr_alloc_stream) = oat_alloc_array arr_ty ll_size_id in
 
     (* %_x7 = alloca { i64, [0 x i64] }*  *)
-<<<<<<< HEAD
-    let ll_arr_pointer_id = gensym "arr_pointer_id" in
-=======
     (*
     let ll_arr_pointer_id = gensym "arr_id" in
->>>>>>> 7cab1e70
     let ptr_alloc_stream = [I(ll_arr_pointer_id ,Alloca(alloc_ty))] in
     *)
 
